"""Simplified pipeline for sampling LandScan and downloading paired BM/DMSP GeoTIFFs."""
from __future__ import annotations

import argparse
import concurrent.futures
import logging
import math
import os
import random
import re
import shutil
from pathlib import Path
from typing import Iterable, List, Sequence

import boto3
from botocore import UNSIGNED
from botocore.config import Config
import botocore
import geopandas as gpd
import h5py
import matplotlib.pyplot as plt
import numpy as np
import pandas as pd
import rasterio
from rasterio.enums import Resampling
from rasterio.features import rasterize
from rasterio.io import MemoryFile
from rasterio.merge import merge as rio_merge
from rasterio.transform import from_bounds as rio_from_bounds
from rasterio.warp import reproject, Resampling as WarpResampling
import rasterio.windows
import requests

try:
    from dotenv import load_dotenv
except ImportError:  # pragma: no cover - optional dependency
    load_dotenv = None

if load_dotenv is not None:
    load_dotenv()

LOGGER = logging.getLogger(__name__)

NASA_TOKEN_ENV = "NASA_TOKEN"
DEFAULT_PATCH_SIZE = 1000
DEFAULT_COLLECTION_ID = "C3365931269-LAADS"
DEFAULT_TILE_SHAPEFILE = Path("Data/Black_Marble_IDs/Black_Marble_World_tiles.shp")
LANDSCAN_RASTER = Path("Data/Global_2012/landscan-global-2012.tif")
COUNTRIES_SHP = Path("Data/World_Countries/World_Countries_Generalized.shp")
BM_OUTPUT_DIR = Path("Raw_NL_Data/BM data")
DMSP_OUTPUT_DIR = Path("Raw_NL_Data/DMSP data")
PLOTS_DIR = Path("plots")
DEFAULT_LOCATIONS_CSV = Path("sampled_locations.csv")
DEFAULT_MANIFEST = Path("Raw_NL_Data/bm_dmsp_pairs.csv")
NOMINAL_DEG_PER_PX = 15.0 / 3600.0
BM_DATASET_PATH = "/HDFEOS/GRIDS/VIIRS_Grid_DNB_2d/Data Fields/Gap_Filled_DNB_BRDF-Corrected_NTL"


class TileMetadataMissingError(RuntimeError):
    """Raised when a Black Marble granule cannot be located in the tile index."""


def infer_country_column(gdf: gpd.GeoDataFrame, country_column: str | None = None) -> str:
    if country_column and country_column in gdf.columns:
        return country_column
    preferred = [
        "COUNTRY",
        "COUNTRY_NA",
        "NAME",
        "NAME_EN",
        "ADMIN",
        "CNTRY_NAME",
        "SOVEREIGNT",
    ]
    for candidate in preferred:
        if candidate in gdf.columns:
            return candidate
    object_columns = [col for col in gdf.columns if gdf[col].dtype == object]
    if not object_columns:
        raise ValueError("Unable to infer country column from shapefile")
    return object_columns[0]


def load_nasa_token() -> str:
    token = os.getenv(NASA_TOKEN_ENV)
    if not token:
        raise RuntimeError(
            "NASA_TOKEN environment variable is not set. Create a .env file (see .env.example) or set the variable before running downloads."
        )
    return token


def sample_landscan_population(
    scale: int = 4,
    samples_per_bin: int = 200,
    random_seed: int = 2024,
    min_valid_lat: float = -60.0,
    plots_dir: Path | None = PLOTS_DIR,
    output_csv: Path | None = DEFAULT_LOCATIONS_CSV,
    countries: Sequence[str] | None = None,
    country_column: str | None = None,
) -> pd.DataFrame:
    """Downsample LandScan, balance by log population bins, and optionally persist a CSV."""
    if not LANDSCAN_RASTER.exists():
        raise FileNotFoundError(f"LandScan raster not found at {LANDSCAN_RASTER}")
    if not COUNTRIES_SHP.exists():
        raise FileNotFoundError(f"World countries shapefile not found at {COUNTRIES_SHP}")

    LOGGER.info("Loading LandScan raster %s", LANDSCAN_RASTER)
    with rasterio.open(LANDSCAN_RASTER) as src:
        new_height = src.height // scale
        new_width = src.width // scale
        array = src.read(
            1,
            out_shape=(new_height, new_width),
            resampling=Resampling.bilinear,
        )
        nodata = src.nodata
        downsampled_transform = src.transform * src.transform.scale(
            (src.width / new_width),
            (src.height / new_height),
        )
        ys = np.linspace(src.bounds.top, src.bounds.bottom, new_height)
        scale_x = src.width / new_width
        scale_y = src.height / new_height

    if nodata is not None:
        array = np.where(array == nodata, np.nan, array)

    LOGGER.info("Masking Antarctica and southern polar regions")
    gdf = gpd.read_file(COUNTRIES_SHP).copy()
    antarctica = gdf[gdf.get("FID") == 8]
    antarctica_mask = rasterize(
        [(geom, 1) for geom in antarctica.geometry],
        out_shape=array.shape,
        transform=downsampled_transform,
        fill=0,
        dtype="uint8",
    )

    include_mask = None
    if countries:
        column_name = infer_country_column(gdf, country_column)
        target = {c.strip().lower() for c in countries}
        gdf["__country_name"] = gdf[column_name].astype(str).str.strip().str.lower()
        selected = gdf[gdf["__country_name"].isin(target)]
        if selected.empty:
            raise ValueError(
                "None of the requested countries were found in the shapefile. "
                f"Requested: {sorted(target)}"
            )
        LOGGER.info(
            "Restricting sampling to %s", ", ".join(sorted(selected[column_name].unique()))
        )
        include_mask = rasterize(
            [(geom, 1) for geom in selected.geometry],
            out_shape=array.shape,
            transform=downsampled_transform,
            fill=0,
            dtype="uint8",
        )
        gdf = gdf.drop(columns=["__country_name"], errors="ignore")

    lat_mask = np.repeat(ys[:, np.newaxis], array.shape[1], axis=1)
    combined_mask = (antarctica_mask == 1) | (lat_mask < min_valid_lat)
    if include_mask is not None:
        combined_mask |= include_mask == 0
    array = np.where(combined_mask, np.nan, array)

    log_array = np.log1p(array)
    valid_mask = (~np.isnan(array)) & (array >= 0)
    rows, cols = np.where(valid_mask)
    logp = log_array[rows, cols]
    pops = array[rows, cols]

    bin_edges = list(range(0, 11)) + [np.inf]
    bin_labels = [f"{i}–{i + 1}" for i in range(0, 10)] + ["10+"]
    bins = np.digitize(logp, bin_edges) - 1

    np.random.seed(random_seed)
    sampled = []
    for b, label in enumerate(bin_labels):
        idxs = np.where(bins == b)[0]
        if len(idxs) == 0:
            continue
        picks = np.random.choice(idxs, size=min(samples_per_bin, len(idxs)), replace=False)
        for pick in picks:
            sampled.append((rows[pick], cols[pick], logp[pick], pops[pick], label))

    with rasterio.open(LANDSCAN_RASTER) as src:
        coords = [src.xy(int(r * scale_y), int(c * scale_x)) for r, c, *_ in sampled]

    df = pd.DataFrame(
        {
            "Bin": [x[4] for x in sampled],
            "Longitude": [c[0] for c in coords],
            "Latitude": [c[1] for c in coords],
            "Population": [int(round(x[3])) for x in sampled],
            "log(pop+1)": [float(x[2]) for x in sampled],
        }
    )

    if plots_dir is not None:
        plots_dir.mkdir(parents=True, exist_ok=True)
        plt.figure(figsize=(14, 7))
        plt.imshow(log_array, cmap="viridis")
        plt.title("LandScan 2012: Samples per Integer Log Population Bin")
        plt.axis("off")
        plt.colorbar(label="log(population + 1)")
        for (r, c, *_), label in zip(sampled, df["Bin"]):
            plt.plot(c, r, "o", markersize=4)
        plt.savefig(plots_dir / "population_bins_sampled.pdf", bbox_inches="tight")
        plt.close()

    if output_csv is not None:
        output_csv.parent.mkdir(parents=True, exist_ok=True)
        df.to_csv(output_csv, index=False)
        LOGGER.info("Wrote sampled locations to %s", output_csv)

    return df


def list_dmsp_dates(min_date: pd.Timestamp | None = None) -> List[str]:
    min_dt = min_date or pd.Timestamp(2012, 1, 20)
    s3 = boto3.client("s3", config=Config(signature_version=UNSIGNED))
    bucket_name = "globalnightlight"
    prefix = "F"
    paginator = s3.get_paginator("list_objects_v2")
    all_dates: set[str] = set()
    for page in paginator.paginate(Bucket=bucket_name, Prefix=prefix):
        for obj in page.get("Contents", []):
            file_key = obj["Key"]
            if not file_key.endswith(".vis.co.tif"):
                continue
            fname = os.path.basename(file_key)
            if len(fname) < 11:
                continue
            date_str = fname[3:11]
            try:
                group_date = pd.to_datetime(date_str, format="%Y%m%d")
            except ValueError:
                continue
            if group_date >= min_dt:
                all_dates.add(date_str)
    return sorted(all_dates)


def assign_random_dates(df: pd.DataFrame, dmsp_dates: Sequence[str], seed: int = 13492) -> pd.DataFrame:
    if "date" in df.columns:
        return df.copy()
    if not dmsp_dates:
        raise ValueError("No DMSP dates available to assign")
    rng = random.Random(seed)
    sampled_dates = [rng.choice(dmsp_dates) for _ in range(len(df))]
    df_with_dates = df.copy()
    df_with_dates["date"] = [f"{d[:4]}-{d[4:6]}-{d[6:8]}" for d in sampled_dates]
    return df_with_dates


def get_patch_bbox(
    lon: float,
    lat: float,
    patch_size_pix: int,
    pixel_size_deg: float = NOMINAL_DEG_PER_PX,
) -> List[float]:
    half_deg = (patch_size_pix * pixel_size_deg) / 2
    return [lon - half_deg, lat - half_deg, lon + half_deg, lat + half_deg]


def _normalize_bbox(bbox: Sequence[float]) -> List[List[float]]:
    """Split a bbox into dateline-safe segments for CMR queries."""

    if len(bbox) != 4:
        raise ValueError("Expected 4 values for bounding box")

    lon1, lat1, lon2, lat2 = bbox
    min_lon, max_lon = sorted((lon1, lon2))
    min_lat, max_lat = sorted((lat1, lat2))
    min_lat = max(-90.0, min_lat)
    max_lat = min(90.0, max_lat)

    if max_lon - min_lon >= 360:
        return [[-180.0, min_lat, 180.0, max_lat]]

    def wrap(lon: float) -> float:
        wrapped = ((lon + 180.0) % 360.0) - 180.0
        if math.isclose(wrapped, -180.0) and lon > 0:
            return 180.0
        return wrapped

    wrapped_min = wrap(min_lon)
    wrapped_max = wrap(max_lon)

    if wrapped_min <= wrapped_max and -180.0 <= wrapped_min <= 180.0 and -180.0 <= wrapped_max <= 180.0:
        return [[wrapped_min, min_lat, wrapped_max, max_lat]]

    first = [wrapped_min, min_lat, 180.0, max_lat]
    second = [-180.0, min_lat, wrapped_max, max_lat]
    return [first, second]


def search_nasa_cmr(collection_id: str, date_str: str, bbox: Sequence[float]) -> List[str]:
    segments = _normalize_bbox(bbox)
    seen: set[str] = set()
    results: List[str] = []
    for segment in segments:
        params = {
            "collection_concept_id": collection_id,
            "temporal": f"{date_str}T00:00:00Z,{date_str}T23:59:59Z",
            "bounding_box": ",".join(f"{value:.6f}" for value in segment),
            "page_size": 50,
        }
        try:
            response = requests.get(
                "https://cmr.earthdata.nasa.gov/search/granules.json",
                params=params,
                timeout=30,
            )
            response.raise_for_status()
        except requests.HTTPError as exc:
            LOGGER.warning(
                "CMR query failed for %s with bbox %s: %s", date_str, segment, exc
            )
            continue
        except requests.RequestException as exc:
            LOGGER.warning(
                "CMR request error for %s with bbox %s: %s", date_str, segment, exc
            )
            continue

        granules = response.json().get("feed", {}).get("entry", [])
        for granule in granules:
            for link in granule.get("links", []):
                href = link.get("href", "")
                if href.startswith("https") and href.endswith(".h5") and href not in seen:
                    seen.add(href)
                    results.append(href)
    return results


def h5_to_geotiff(h5_path: Path, tile_shapefile_gdf: gpd.GeoDataFrame) -> Path:
    """Convert a Black Marble granule HDF5 file into a temporary GeoTIFF."""

    with h5py.File(h5_path, "r") as h5_file:
        if BM_DATASET_PATH not in h5_file:
            raise RuntimeError(f"Dataset not found in {h5_path.name}")
        dataset = h5_file[BM_DATASET_PATH]
        data = dataset[...].astype(np.float32)

        for attr in ("_FillValue", "missing_value", "MissingValue"):
            value = dataset.attrs.get(attr)
            if value is None:
                continue
            value_arr = np.asarray(value, dtype=np.float32)
            if value_arr.size == 0:
                continue
            data = np.where(np.isin(data, value_arr), np.nan, data)

        data[data < 0] = np.nan

    tile_match = re.search(r"h\d{2}v\d{2}", h5_path.name)
    if not tile_match:
        raise RuntimeError(f"Could not determine tile ID for {h5_path.name}")
    tile_id = tile_match.group()
    bounds_row = tile_shapefile_gdf[tile_shapefile_gdf["TileID"] == tile_id]
    if bounds_row.empty:
        raise TileMetadataMissingError(f"Tile ID {tile_id} not found in shapefile")
    left, bottom, right, top = bounds_row.total_bounds

    tif_path = h5_path.with_suffix(".tif")
    with rasterio.open(
        tif_path,
        "w",
        driver="GTiff",
        height=data.shape[0],
        width=data.shape[1],
        count=1,
        dtype="float32",
        crs="EPSG:4326",
        transform=rio_from_bounds(left, bottom, right, top, data.shape[1], data.shape[0]),
        nodata=np.nan,
    ) as dst:
        dst.write(data, 1)

    return tif_path


def build_bm_mosaic_for_bbox(
    h5_paths: List[Path],
    tile_shapefile_gdf: gpd.GeoDataFrame,
) -> tuple[np.ndarray, rasterio.Affine, dict]:
    """Mosaic all tiles intersecting the target bbox into a single raster."""

    tif_paths: List[Path] = []
    try:
        for h5_path in h5_paths:
            try:
                tif_paths.append(h5_to_geotiff(h5_path, tile_shapefile_gdf))
            except TileMetadataMissingError as exc:
                LOGGER.warning("Skipping %s: %s", h5_path.name, exc)
            except RuntimeError:
                raise

        if not tif_paths:
            raise RuntimeError("No valid Black Marble tiles available for mosaic")

        datasets: List[rasterio.io.DatasetReader] = []
        try:
            for tif_path in tif_paths:
                datasets.append(rasterio.open(tif_path))
            mosaic, transform = rio_merge(datasets, nodata=np.nan)
            if mosaic.shape[0] != 1:
                raise RuntimeError("Expected a single-band mosaic")
            mosaic_array = mosaic[0].astype(np.float32, copy=False)
            profile = datasets[0].profile.copy()
            profile.update(
                {
                    "height": mosaic_array.shape[0],
                    "width": mosaic_array.shape[1],
                    "transform": transform,
                    "nodata": np.nan,
                    "count": 1,
                    "dtype": "float32",
                    "crs": "EPSG:4326",
                }
            )
        finally:
            for dataset in datasets:
                dataset.close()
    finally:
        for tif_path in tif_paths:
            tif_path.unlink(missing_ok=True)

    return mosaic_array, transform, profile


def crop_mosaic_to_bbox(
    mosaic_array: np.ndarray,
    mosaic_transform: rasterio.Affine,
    bbox: Sequence[float],
    patch_size_pix: int,
) -> tuple[np.ndarray, rasterio.Affine]:
    """Crop the mosaic to the requested square bounding box."""

    profile = {
        "driver": "GTiff",
        "height": mosaic_array.shape[0],
        "width": mosaic_array.shape[1],
        "count": 1,
        "dtype": "float32",
        "crs": "EPSG:4326",
        "transform": mosaic_transform,
        "nodata": np.nan,
    }

    with MemoryFile() as memfile:
        with memfile.open(**profile) as dataset:
            dataset.write(mosaic_array, 1)
            window = rasterio.windows.from_bounds(*bbox, transform=dataset.transform)
            window = window.round_offsets().round_lengths()
            desired_window = rasterio.windows.Window(
                col_off=int(round(window.col_off)),
                row_off=int(round(window.row_off)),
                width=patch_size_pix,
                height=patch_size_pix,
            )
            full_window = rasterio.windows.Window(0, 0, dataset.width, dataset.height)
            intersection = desired_window.intersection(full_window)
            if intersection.width <= 0 or intersection.height <= 0:
                raise RuntimeError(f"Mosaic does not cover bbox {bbox}")
            patch = dataset.read(1, window=intersection, boundless=False).astype(np.float32, copy=False)

    cropped = np.full((patch_size_pix, patch_size_pix), np.nan, dtype=np.float32)
    row_offset = int(round(intersection.row_off - desired_window.row_off))
    col_offset = int(round(intersection.col_off - desired_window.col_off))
    cropped[
        row_offset : row_offset + patch.shape[0],
        col_offset : col_offset + patch.shape[1],
    ] = patch

    patch_transform = rasterio.windows.transform(desired_window, profile["transform"])
    return cropped, patch_transform


def process_single_sample(
    sample: dict,
    patch_size_pix: int,
    collection_id: str,
    token: str,
    tile_shapefile: gpd.GeoDataFrame,
    output_folder: Path,
    temp_folder: Path,
) -> tuple[str, Path | None]:
    lon, lat, date_str = sample["Longitude"], sample["Latitude"], sample["date"]
    if lat < -60:
        return (f"Skipping Antarctica sample at ({lon:.3f}, {lat:.3f})", None)

    bbox = get_patch_bbox(lon, lat, patch_size_pix)
    search_bbox = list(bbox)
    if search_bbox[1] < -60:
        search_bbox[1] = -60
    if search_bbox[3] < -60:
        return (f"Skipping search below -60°S for bbox {bbox}", None)

    urls = search_nasa_cmr(collection_id, date_str, search_bbox)
    if not urls:
        return (f"No Black Marble granules found for {date_str} at ({lon:.3f}, {lat:.3f})", None)

    sample_temp = temp_folder / f"{lon:.3f}_{lat:.3f}_{date_str.replace('-', '')}"
    sample_temp.mkdir(parents=True, exist_ok=True)

    h5_paths: List[Path] = []
    try:
        headers = {"Authorization": f"Bearer {token}"}
        for url in urls:
            h5_path = sample_temp / os.path.basename(url)
            if not h5_path.exists():
                response = requests.get(url, headers=headers)
                response.raise_for_status()
                h5_path.write_bytes(response.content)
            h5_paths.append(h5_path)

        mosaic_array, mosaic_transform, mosaic_profile = build_bm_mosaic_for_bbox(
            h5_paths, tile_shapefile
        )
        patch, patch_transform = crop_mosaic_to_bbox(
            mosaic_array, mosaic_transform, bbox, patch_size_pix
        )

        out_path = output_folder / f"BM_patch_{date_str}_{lon:.3f}_{lat:.3f}.tif"
        profile = mosaic_profile.copy()
        profile.update(
            {
                "height": patch.shape[0],
                "width": patch.shape[1],
                "transform": patch_transform,
                "dtype": "float32",
                "nodata": np.nan,
            }
        )
        with rasterio.open(out_path, "w", **profile) as dst:
            dst.write(patch, 1)
    except Exception as exc:  # pragma: no cover - network/file errors
        LOGGER.error(
            "Error processing sample %s (%s, %s): %s", date_str, lon, lat, exc, exc_info=True
        )
        return (f"Failed to save patch for {date_str} at ({lon:.3f}, {lat:.3f}): {exc}", None)
    finally:
        for path in h5_paths:
            path.unlink(missing_ok=True)
        shutil.rmtree(sample_temp, ignore_errors=True)

    return (f"Saved mosaic patch: {out_path}", out_path)


def process_samples_parallel(
    sample_list: Sequence[dict],
    patch_size_pix: int,
    collection_id: str,
    token: str,
    tile_shapefile_path: Path,
    output_folder: Path,
    temp_folder: Path,
    max_workers: int = 4,
) -> List[Path]:
    output_folder.mkdir(parents=True, exist_ok=True)
    temp_folder.mkdir(parents=True, exist_ok=True)
    tile_shapefile = gpd.read_file(tile_shapefile_path)

    results: List[Path] = []
    failures: list[tuple[dict, Exception]] = []
    with concurrent.futures.ThreadPoolExecutor(max_workers=max_workers) as executor:
        future_to_sample = {
            executor.submit(
                process_single_sample,
                sample,
                patch_size_pix,
                collection_id,
                token,
                tile_shapefile,
                output_folder,
                temp_folder,
            ): sample
            for sample in sample_list
        }
        for future in concurrent.futures.as_completed(future_to_sample):
            sample = future_to_sample[future]
            try:
                message, path = future.result()
            except Exception as exc:  # pragma: no cover - unexpected worker error
                failures.append((sample, exc))
                LOGGER.error(
                    "Worker failed for sample %s: %s", sample, exc, exc_info=True
                )
                continue
            LOGGER.info(message)
            if path is not None:
                results.append(path)

    if failures:
        LOGGER.warning("Encountered %d failed samples", len(failures))

    shutil.rmtree(temp_folder, ignore_errors=True)
    return results


def wait_for_file_release(path: Path, timeout: float = 10.0) -> None:
    import time

    start = time.time()
    while True:
        try:
            with open(path, "rb"):
                return
        except PermissionError:
            if time.time() - start > timeout:
                raise
            time.sleep(0.5)


def safe_download(s3, bucket: str, key: str, outpath: Path, max_retries: int = 5) -> bool:
    import time

    for attempt in range(max_retries):
        try:
            s3.download_file(bucket, key, str(outpath))
            wait_for_file_release(outpath)
            return True
        except botocore.exceptions.EndpointConnectionError as exc:  # pragma: no cover - network
            LOGGER.warning("EndpointConnectionError on %s (attempt %s/%s): %s", key, attempt + 1, max_retries, exc)
        except botocore.exceptions.ClientError as exc:  # pragma: no cover - network
            LOGGER.warning("ClientError on %s (attempt %s/%s): %s", key, attempt + 1, max_retries, exc)
        except Exception as exc:  # pragma: no cover - network
            LOGGER.warning("Other error on %s (attempt %s/%s): %s", key, attempt + 1, max_retries, exc)
        time.sleep(2)
    LOGGER.error("Failed to download %s after %s attempts", key, max_retries)
    return False


def reproject_to_bm_grid(src_path: Path, bm_profile: dict) -> np.ndarray:
    with rasterio.open(src_path) as src:
        src_data = src.read(1).astype(np.float32)
        src_data[src_data == 255] = np.nan
        dst = np.empty((bm_profile["height"], bm_profile["width"]), dtype=np.float32)
        reproject(
            source=src_data,
            destination=dst,
            src_transform=src.transform,
            src_crs=src.crs,
            dst_transform=bm_profile["transform"],
            dst_crs=bm_profile["crs"],
            resampling=WarpResampling.bilinear,
            src_nodata=np.nan,
            dst_nodata=np.nan,
        )
    return dst


def compute_patch_correlation(bm_patch: np.ndarray, dmsp_patch: np.ndarray) -> float | None:
    mask = (~np.isnan(bm_patch)) & (~np.isnan(dmsp_patch))
    if mask.sum() < 2:
        return None
    bm_vals = bm_patch[mask]
    dmsp_vals = dmsp_patch[mask]
    if np.std(bm_vals) == 0 or np.std(dmsp_vals) == 0:
        return None
    corr = np.corrcoef(bm_vals, dmsp_vals)[0, 1]
    if np.isnan(corr):
        return None
    return float(corr)


def select_best_dmsp_match(
    bm_patch_path: Path,
    file_keys: Sequence[tuple[str, None]],
    s3,
    bucket_name: str,
    download_dir: Path,
    dmsp_out_dir: Path,
    min_valid_fraction: float = 0.10,
) -> List[Path]:
    bm_patch_name = bm_patch_path.name
    with rasterio.open(bm_patch_path) as bm_src:
        bm_profile = bm_src.profile.copy()
        bm_shape = (bm_src.height, bm_src.width)
        bm_patch = bm_src.read(1).astype(np.float32)
        bm_patch[bm_patch < 0] = np.nan

    total_pixels = bm_shape[0] * bm_shape[1]
    best_corr = None
    best_vis_patch: np.ndarray | None = None
    best_vis_file: Path | None = None
    best_valid_fraction = 0.0
    best_f_number = ""

    for vis_key, _ in file_keys:
        base = os.path.basename(vis_key)
        f_number = base.split("_")[0] if "_" in base else base[:3]
        vis_file = download_dir / base
        if not vis_file.exists():
            LOGGER.info("Downloading %s", vis_key)
            if not safe_download(s3, bucket_name, vis_key, vis_file):
                continue
        try:
            vis_patch = reproject_to_bm_grid(vis_file, bm_profile)
        except Exception as exc:  # pragma: no cover - reprojection failure
            LOGGER.warning("Error processing %s: %s", vis_file, exc)
            continue
        valid_pixels = np.sum(~np.isnan(vis_patch))
        valid_fraction = valid_pixels / total_pixels if total_pixels else 0
        if valid_fraction < min_valid_fraction:
            LOGGER.debug(
                "Skipping %s for %s due to low coverage (%.2f%%)",
                base,
                bm_patch_name,
                valid_fraction * 100,
            )
            continue
        corr = compute_patch_correlation(bm_patch, vis_patch)
        if corr is None:
            LOGGER.debug("Unable to compute correlation for %s", base)
            continue
        if best_corr is None or corr > best_corr:
            best_corr = corr
            best_vis_patch = vis_patch
            best_vis_file = vis_file
            best_valid_fraction = valid_fraction
            best_f_number = f_number

    if best_vis_file is None or best_vis_patch is None or best_corr is None:
        LOGGER.info("No DMSP scene correlated well with %s", bm_patch_name)
        return []

    out_fname = (
        f"{best_f_number}_{best_vis_file.stem}_corr_{best_corr:.3f}_"
        f"match_{bm_patch_name.replace('.tif', '')}.tif"
    )
    out_path = dmsp_out_dir / out_fname
    out_profile = bm_profile.copy()
    out_profile.update({"dtype": "float32", "count": 1, "nodata": np.nan})
    dmsp_out_dir.mkdir(parents=True, exist_ok=True)
    with rasterio.open(out_path, "w", **out_profile) as dst:
        dst.write(best_vis_patch.astype(np.float32), 1)
    LOGGER.info(
        "Saved DMSP patch %s (correlation %.3f, %.1f%% valid)",
        out_path,
        best_corr,
        best_valid_fraction * 100,
    )
    return [out_path]


def parallel_process_bm_patch(
    bm_patch_path: Path,
    s3,
    bucket_name: str,
    temp_dir: Path,
    dmsp_out_dir: Path,
) -> List[Path]:
    bm_date = bm_patch_path.name.split("_")[2]
    dmsp_date_str = bm_date.replace("-", "")
    satellites = [f"F{n}" for n in range(10, 19)]
    file_keys: List[tuple[str, None]] = []
    for sat in satellites:
        prefix = f"{sat}{dmsp_date_str[:4]}/"
        paginator = s3.get_paginator("list_objects_v2")
        for page in paginator.paginate(Bucket=bucket_name, Prefix=prefix):
            for obj in page.get("Contents", []):
                key = obj["Key"]
                if dmsp_date_str in key and key.endswith(".vis.co.tif"):
                    file_keys.append((key, None))
    if not file_keys:
        LOGGER.info("No DMSP scenes found for %s", bm_patch_path.name)
        return []
    saved = select_best_dmsp_match(
        bm_patch_path,
        file_keys,
        s3,
        bucket_name,
        temp_dir,
        dmsp_out_dir,
    )
    shutil.rmtree(temp_dir, ignore_errors=True)
    return saved


def download_dmsp_matches(
    bm_patch_paths: Sequence[Path],
    dmsp_out_dir: Path,
    temp_dir: Path,
    max_workers: int = 4,
) -> List[Path]:
    dmsp_out_dir.mkdir(parents=True, exist_ok=True)
    temp_dir.mkdir(parents=True, exist_ok=True)
    s3 = boto3.client("s3", config=Config(signature_version=UNSIGNED))
    bucket_name = "globalnightlight"
    saved_paths: List[Path] = []
    with concurrent.futures.ThreadPoolExecutor(max_workers=max_workers) as executor:
        futures = []
        for path in bm_patch_paths:
            patch_temp = temp_dir / path.stem
            patch_temp.mkdir(parents=True, exist_ok=True)
            futures.append(
                executor.submit(
                    parallel_process_bm_patch,
                    path,
                    s3,
                    bucket_name,
                    patch_temp,
                    dmsp_out_dir,
                )
            )
        for future in concurrent.futures.as_completed(futures):
            saved_paths.extend(future.result())
    shutil.rmtree(temp_dir, ignore_errors=True)
    return saved_paths


def create_pair_manifest(bm_dir: Path, dmsp_dir: Path, manifest_path: Path) -> pd.DataFrame:
    bm_files = {path.stem: path for path in bm_dir.glob("*.tif")}
    rows = []
    pattern = re.compile(
        r"^(?P<f_number>F\d+)_.+_corr_(?P<corr>-?\d+(?:\.\d+)?)_match_(?P<bm_key>BM_patch_.+)$"
    )
    for dmsp_path in dmsp_dir.glob("*.tif"):
        match = pattern.match(dmsp_path.stem)
        if not match:
            continue
        bm_key = match.group("bm_key")
        if bm_key in bm_files:
            rows.append(
                {
                    "bm_patch": str(bm_files[bm_key]),
                    "dmsp_patch": str(dmsp_path),
                    "f_number": match.group("f_number"),
                    "correlation": float(match.group("corr")),
                }
            )
    manifest = pd.DataFrame(rows)
    if not manifest.empty:
        manifest_path.parent.mkdir(parents=True, exist_ok=True)
        manifest.to_csv(manifest_path, index=False)
        LOGGER.info("Wrote manifest to %s", manifest_path)
    return manifest


def resolve_cli_path(
    output_root: Path | None,
    candidate: Path,
    default_value: Path,
    default_name: str,
) -> Path:
    """Resolve a CLI-provided path relative to the optional output root."""

    candidate = candidate.expanduser()
    if output_root is None or candidate.is_absolute():
        return candidate
    if candidate == default_value:
        return output_root / default_name
    return output_root / candidate


def parse_args(argv: Sequence[str] | None = None) -> argparse.Namespace:
    parser = argparse.ArgumentParser(description="Download paired BM/DMSP GeoTIFFs")
    parser.add_argument("--patch-size", type=int, default=DEFAULT_PATCH_SIZE, help="Patch size in pixels")
    parser.add_argument("--samples-per-bin", type=int, default=200, help="Number of LandScan samples per population bin")
    parser.add_argument("--max-workers", type=int, default=4, help="Parallel workers for downloads")
    parser.add_argument("--locations-csv", type=Path, default=DEFAULT_LOCATIONS_CSV, help="CSV of locations to process")
    parser.add_argument("--manifest", type=Path, default=DEFAULT_MANIFEST, help="Output CSV manifest for BM/DMSP pairs")
    parser.add_argument(
        "--output-folder",
        type=Path,
        help="Root directory where BM, DMSP, plots, and CSV artifacts will be written",
    )
    parser.add_argument(
        "--skip-sampling",
        action="store_true",
        help="Use the existing locations CSV instead of regenerating samples",
    )
    parser.add_argument(
        "--sampling-seed",
        type=int,
        default=2024,
        help="Random seed used when drawing LandScan samples",
    )
    parser.add_argument(
        "--countries",
        nargs="+",
        help="Optional list of country names to constrain LandScan sampling",
    )
    parser.add_argument(
        "--country-column",
        type=str,
        help="Shapefile column to use when matching country names",
    )
    parser.add_argument(
        "--collection-id",
        type=str,
        default=DEFAULT_COLLECTION_ID,
        help="NASA CMR collection concept ID",
    )
    parser.add_argument(
        "--date-seed",
        type=int,
        default=13492,
        help="Random seed used when assigning DMSP acquisition dates",
    )
    return parser.parse_args(argv)


def main(argv: Sequence[str] | None = None) -> None:
    logging.basicConfig(level=logging.INFO, format="%(asctime)s - %(levelname)s - %(message)s")
    args = parse_args(argv)

    output_root = args.output_folder.expanduser() if args.output_folder else None

    bm_dir = output_root / "BM data" if output_root else BM_OUTPUT_DIR
    dmsp_dir = output_root / "DMSP data" if output_root else DMSP_OUTPUT_DIR
    plots_dir = output_root / "plots" if output_root else PLOTS_DIR
    temp_dir = output_root / "temp_dl" if output_root else Path("temp_dl")
    dmsp_temp_dir = output_root / "DMSP_Raw_Temp" if output_root else Path("DMSP_Raw_Temp")

    locations_csv = resolve_cli_path(
        output_root,
        args.locations_csv,
        DEFAULT_LOCATIONS_CSV,
        DEFAULT_LOCATIONS_CSV.name,
    )
    manifest_path = resolve_cli_path(
        output_root,
        args.manifest,
        DEFAULT_MANIFEST,
        DEFAULT_MANIFEST.name,
    )

    if args.skip_sampling and not locations_csv.exists():
        raise FileNotFoundError(f"--skip-sampling provided but {locations_csv} does not exist")

    if args.skip_sampling:
        if args.countries:
            LOGGER.warning("--countries ignored because --skip-sampling was provided")
        df = pd.read_csv(locations_csv)
    else:
        df = sample_landscan_population(
            samples_per_bin=args.samples_per_bin,
            random_seed=args.sampling_seed,
            plots_dir=plots_dir,
            output_csv=locations_csv,
            countries=args.countries,
            country_column=args.country_column,
        )

    dmsp_dates = list_dmsp_dates()
    df = assign_random_dates(df, dmsp_dates, seed=args.date_seed)
    sample_list = df[["Longitude", "Latitude", "date"]].to_dict(orient="records")

    token = load_nasa_token()
    bm_patches = process_samples_parallel(
        sample_list=sample_list,
        patch_size_pix=args.patch_size,
        collection_id=args.collection_id,
        token=token,
        tile_shapefile_path=DEFAULT_TILE_SHAPEFILE,
        output_folder=bm_dir,
        temp_folder=temp_dir,
        max_workers=args.max_workers,
    )

    dmsp_patches = download_dmsp_matches(
        bm_patch_paths=bm_patches,
        dmsp_out_dir=dmsp_dir,
        temp_dir=dmsp_temp_dir,
        max_workers=args.max_workers,
    )

    LOGGER.info("Downloaded %s BM patches and %s DMSP patches", len(bm_patches), len(dmsp_patches))
    manifest = create_pair_manifest(bm_dir, dmsp_dir, manifest_path)

    manifest_df = manifest
    if manifest_path.exists():
        try:
            manifest_df = pd.read_csv(manifest_path)
        except pd.errors.EmptyDataError:
            manifest_df = pd.DataFrame()

    expected_bm: set[str] = set()
    expected_dmsp: set[str] = set()
    if "bm_patch" in manifest_df.columns:
        expected_bm = {
            Path(path).name
            for path in manifest_df["bm_patch"].dropna().astype(str)
        }
    if "dmsp_patch" in manifest_df.columns:
        expected_dmsp = {
            Path(path).name
            for path in manifest_df["dmsp_patch"].dropna().astype(str)
        }

    def iter_rasters(directory: Path) -> Iterable[Path]:
        seen: set[Path] = set()
        for pattern in ("*.tif", "*.TIF"):
            for path in directory.glob(pattern):
                if path not in seen:
                    seen.add(path)
                    yield path

    bm_removed = 0
<<<<<<< HEAD
    if bm_dir.exists():
        for bm_path in iter_rasters(bm_dir):
=======
    if BM_OUTPUT_DIR.exists():
        for bm_path in iter_rasters(BM_OUTPUT_DIR):
>>>>>>> 09e8ed57
            if bm_path.name not in expected_bm:
                bm_path.unlink(missing_ok=True)
                bm_removed += 1

    dmsp_removed = 0
<<<<<<< HEAD
    if dmsp_dir.exists():
        for dmsp_path in iter_rasters(dmsp_dir):
=======
    if DMSP_OUTPUT_DIR.exists():
        for dmsp_path in iter_rasters(DMSP_OUTPUT_DIR):
>>>>>>> 09e8ed57
            if dmsp_path.name not in expected_dmsp:
                dmsp_path.unlink(missing_ok=True)
                dmsp_removed += 1

    if bm_removed or dmsp_removed:
        LOGGER.info(
            "Removed %s unmatched BM rasters and %s unmatched DMSP rasters", bm_removed, dmsp_removed
        )
    else:
        LOGGER.info("No unmatched BM or DMSP rasters were removed")


if __name__ == "__main__":
    main()<|MERGE_RESOLUTION|>--- conflicted
+++ resolved
@@ -1005,25 +1005,15 @@
                     yield path
 
     bm_removed = 0
-<<<<<<< HEAD
-    if bm_dir.exists():
-        for bm_path in iter_rasters(bm_dir):
-=======
     if BM_OUTPUT_DIR.exists():
         for bm_path in iter_rasters(BM_OUTPUT_DIR):
->>>>>>> 09e8ed57
             if bm_path.name not in expected_bm:
                 bm_path.unlink(missing_ok=True)
                 bm_removed += 1
 
     dmsp_removed = 0
-<<<<<<< HEAD
-    if dmsp_dir.exists():
-        for dmsp_path in iter_rasters(dmsp_dir):
-=======
     if DMSP_OUTPUT_DIR.exists():
         for dmsp_path in iter_rasters(DMSP_OUTPUT_DIR):
->>>>>>> 09e8ed57
             if dmsp_path.name not in expected_dmsp:
                 dmsp_path.unlink(missing_ok=True)
                 dmsp_removed += 1
