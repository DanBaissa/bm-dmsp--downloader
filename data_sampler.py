"""Simplified pipeline for sampling LandScan and downloading paired BM/DMSP GeoTIFFs."""
from __future__ import annotations

import argparse
import concurrent.futures
import logging
import os
import random
import re
import shutil
from pathlib import Path
from typing import Iterable, List, Sequence

import boto3
from botocore import UNSIGNED
from botocore.config import Config
import botocore
import geopandas as gpd
import h5py
import matplotlib.pyplot as plt
import numpy as np
import pandas as pd
import rasterio
from rasterio.enums import Resampling
from rasterio.features import rasterize
from rasterio.io import MemoryFile
from rasterio.merge import merge as rio_merge
from rasterio.transform import from_bounds as rio_from_bounds
from rasterio.warp import reproject, Resampling as WarpResampling
import rasterio.windows
import requests

try:
    from dotenv import load_dotenv
except ImportError:  # pragma: no cover - optional dependency
    load_dotenv = None

if load_dotenv is not None:
    load_dotenv()

LOGGER = logging.getLogger(__name__)

NASA_TOKEN_ENV = "NASA_TOKEN"
DEFAULT_PATCH_SIZE = 1000
DEFAULT_COLLECTION_ID = "C3365931269-LAADS"
DEFAULT_TILE_SHAPEFILE = Path("Data/Black_Marble_IDs/Black_Marble_World_tiles.shp")
LANDSCAN_RASTER = Path("Data/Global_2012/landscan-global-2012.tif")
COUNTRIES_SHP = Path("Data/World_Countries/World_Countries_Generalized.shp")
BM_OUTPUT_DIR = Path("Raw_NL_Data/BM data")
DMSP_OUTPUT_DIR = Path("Raw_NL_Data/DMSP data")
PLOTS_DIR = Path("plots")
DEFAULT_LOCATIONS_CSV = Path("sampled_locations.csv")
DEFAULT_MANIFEST = Path("Raw_NL_Data/bm_dmsp_pairs.csv")
NOMINAL_DEG_PER_PX = 15.0 / 3600.0
BM_DATASET_PATH = "/HDFEOS/GRIDS/VIIRS_Grid_DNB_2d/Data Fields/Gap_Filled_DNB_BRDF-Corrected_NTL"


def infer_country_column(gdf: gpd.GeoDataFrame, country_column: str | None = None) -> str:
    if country_column and country_column in gdf.columns:
        return country_column
    preferred = [
        "COUNTRY",
        "COUNTRY_NA",
        "NAME",
        "NAME_EN",
        "ADMIN",
        "CNTRY_NAME",
        "SOVEREIGNT",
    ]
    for candidate in preferred:
        if candidate in gdf.columns:
            return candidate
    object_columns = [col for col in gdf.columns if gdf[col].dtype == object]
    if not object_columns:
        raise ValueError("Unable to infer country column from shapefile")
    return object_columns[0]


def load_nasa_token() -> str:
    token = os.getenv(NASA_TOKEN_ENV)
    if not token:
        raise RuntimeError(
            "NASA_TOKEN environment variable is not set. Create a .env file (see .env.example) or set the variable before running downloads."
        )
    return token


def sample_landscan_population(
    scale: int = 4,
    samples_per_bin: int = 200,
    random_seed: int = 2024,
    min_valid_lat: float = -60.0,
    plots_dir: Path | None = PLOTS_DIR,
    output_csv: Path | None = DEFAULT_LOCATIONS_CSV,
    countries: Sequence[str] | None = None,
    country_column: str | None = None,
) -> pd.DataFrame:
    """Downsample LandScan, balance by log population bins, and optionally persist a CSV."""
    if not LANDSCAN_RASTER.exists():
        raise FileNotFoundError(f"LandScan raster not found at {LANDSCAN_RASTER}")
    if not COUNTRIES_SHP.exists():
        raise FileNotFoundError(f"World countries shapefile not found at {COUNTRIES_SHP}")

    LOGGER.info("Loading LandScan raster %s", LANDSCAN_RASTER)
    with rasterio.open(LANDSCAN_RASTER) as src:
        new_height = src.height // scale
        new_width = src.width // scale
        array = src.read(
            1,
            out_shape=(new_height, new_width),
            resampling=Resampling.bilinear,
        )
        nodata = src.nodata
        downsampled_transform = src.transform * src.transform.scale(
            (src.width / new_width),
            (src.height / new_height),
        )
        ys = np.linspace(src.bounds.top, src.bounds.bottom, new_height)
        scale_x = src.width / new_width
        scale_y = src.height / new_height

    if nodata is not None:
        array = np.where(array == nodata, np.nan, array)

    LOGGER.info("Masking Antarctica and southern polar regions")
    gdf = gpd.read_file(COUNTRIES_SHP).copy()
    antarctica = gdf[gdf.get("FID") == 8]
    antarctica_mask = rasterize(
        [(geom, 1) for geom in antarctica.geometry],
        out_shape=array.shape,
        transform=downsampled_transform,
        fill=0,
        dtype="uint8",
    )

    include_mask = None
    if countries:
        column_name = infer_country_column(gdf, country_column)
        target = {c.strip().lower() for c in countries}
        gdf["__country_name"] = gdf[column_name].astype(str).str.strip().str.lower()
        selected = gdf[gdf["__country_name"].isin(target)]
        if selected.empty:
            raise ValueError(
                "None of the requested countries were found in the shapefile. "
                f"Requested: {sorted(target)}"
            )
        LOGGER.info(
            "Restricting sampling to %s", ", ".join(sorted(selected[column_name].unique()))
        )
        include_mask = rasterize(
            [(geom, 1) for geom in selected.geometry],
            out_shape=array.shape,
            transform=downsampled_transform,
            fill=0,
            dtype="uint8",
        )
        gdf = gdf.drop(columns=["__country_name"], errors="ignore")

    lat_mask = np.repeat(ys[:, np.newaxis], array.shape[1], axis=1)
    combined_mask = (antarctica_mask == 1) | (lat_mask < min_valid_lat)
    if include_mask is not None:
        combined_mask |= include_mask == 0
    array = np.where(combined_mask, np.nan, array)

    log_array = np.log1p(array)
    valid_mask = (~np.isnan(array)) & (array >= 0)
    rows, cols = np.where(valid_mask)
    logp = log_array[rows, cols]
    pops = array[rows, cols]

    bin_edges = list(range(0, 11)) + [np.inf]
    bin_labels = [f"{i}–{i + 1}" for i in range(0, 10)] + ["10+"]
    bins = np.digitize(logp, bin_edges) - 1

    np.random.seed(random_seed)
    sampled = []
    for b, label in enumerate(bin_labels):
        idxs = np.where(bins == b)[0]
        if len(idxs) == 0:
            continue
        picks = np.random.choice(idxs, size=min(samples_per_bin, len(idxs)), replace=False)
        for pick in picks:
            sampled.append((rows[pick], cols[pick], logp[pick], pops[pick], label))

    with rasterio.open(LANDSCAN_RASTER) as src:
        coords = [src.xy(int(r * scale_y), int(c * scale_x)) for r, c, *_ in sampled]

    df = pd.DataFrame(
        {
            "Bin": [x[4] for x in sampled],
            "Longitude": [c[0] for c in coords],
            "Latitude": [c[1] for c in coords],
            "Population": [int(round(x[3])) for x in sampled],
            "log(pop+1)": [float(x[2]) for x in sampled],
        }
    )

    if plots_dir is not None:
        plots_dir.mkdir(parents=True, exist_ok=True)
        plt.figure(figsize=(14, 7))
        plt.imshow(log_array, cmap="viridis")
        plt.title("LandScan 2012: Samples per Integer Log Population Bin")
        plt.axis("off")
        plt.colorbar(label="log(population + 1)")
        for (r, c, *_), label in zip(sampled, df["Bin"]):
            plt.plot(c, r, "o", markersize=4)
        plt.savefig(plots_dir / "population_bins_sampled.pdf", bbox_inches="tight")
        plt.close()

    if output_csv is not None:
        output_csv.parent.mkdir(parents=True, exist_ok=True)
        df.to_csv(output_csv, index=False)
        LOGGER.info("Wrote sampled locations to %s", output_csv)

    return df


def list_dmsp_dates(min_date: pd.Timestamp | None = None) -> List[str]:
    min_dt = min_date or pd.Timestamp(2012, 1, 20)
    s3 = boto3.client("s3", config=Config(signature_version=UNSIGNED))
    bucket_name = "globalnightlight"
    prefix = "F"
    paginator = s3.get_paginator("list_objects_v2")
    all_dates: set[str] = set()
    for page in paginator.paginate(Bucket=bucket_name, Prefix=prefix):
        for obj in page.get("Contents", []):
            file_key = obj["Key"]
            if not file_key.endswith(".vis.co.tif"):
                continue
            fname = os.path.basename(file_key)
            if len(fname) < 11:
                continue
            date_str = fname[3:11]
            try:
                group_date = pd.to_datetime(date_str, format="%Y%m%d")
            except ValueError:
                continue
            if group_date >= min_dt:
                all_dates.add(date_str)
    return sorted(all_dates)


def assign_random_dates(df: pd.DataFrame, dmsp_dates: Sequence[str], seed: int = 13492) -> pd.DataFrame:
    if "date" in df.columns:
        return df.copy()
    if not dmsp_dates:
        raise ValueError("No DMSP dates available to assign")
    rng = random.Random(seed)
    sampled_dates = [rng.choice(dmsp_dates) for _ in range(len(df))]
    df_with_dates = df.copy()
    df_with_dates["date"] = [f"{d[:4]}-{d[4:6]}-{d[6:8]}" for d in sampled_dates]
    return df_with_dates


def get_patch_bbox(
    lon: float,
    lat: float,
    patch_size_pix: int,
    pixel_size_deg: float = NOMINAL_DEG_PER_PX,
) -> List[float]:
    half_deg = (patch_size_pix * pixel_size_deg) / 2
    return [lon - half_deg, lat - half_deg, lon + half_deg, lat + half_deg]


def search_nasa_cmr(collection_id: str, date_str: str, bbox: Sequence[float]) -> List[str]:
    params = {
        "collection_concept_id": collection_id,
        "temporal": f"{date_str}T00:00:00Z,{date_str}T23:59:59Z",
        "bounding_box": ",".join(map(str, bbox)),
        "page_size": 50,
    }
    response = requests.get("https://cmr.earthdata.nasa.gov/search/granules.json", params=params)
    response.raise_for_status()
    h5_links: List[str] = []
    granules = response.json().get("feed", {}).get("entry", [])
    for granule in granules:
        for link in granule.get("links", []):
            href = link.get("href", "")
            if href.startswith("https") and href.endswith(".h5"):
                h5_links.append(href)
    return h5_links


def h5_to_geotiff(h5_path: Path, tile_shapefile_gdf: gpd.GeoDataFrame) -> Path:
    """Convert a Black Marble granule HDF5 file into a temporary GeoTIFF."""

    with h5py.File(h5_path, "r") as h5_file:
        if BM_DATASET_PATH not in h5_file:
            raise RuntimeError(f"Dataset not found in {h5_path.name}")
        dataset = h5_file[BM_DATASET_PATH]
        data = dataset[...].astype(np.float32)

        for attr in ("_FillValue", "missing_value", "MissingValue"):
            value = dataset.attrs.get(attr)
            if value is None:
                continue
            value_arr = np.asarray(value, dtype=np.float32)
            if value_arr.size == 0:
                continue
            data = np.where(np.isin(data, value_arr), np.nan, data)

        data[data < 0] = np.nan

    tile_match = re.search(r"h\d{2}v\d{2}", h5_path.name)
    if not tile_match:
        raise RuntimeError(f"Could not determine tile ID for {h5_path.name}")
    tile_id = tile_match.group()
    bounds_row = tile_shapefile_gdf[tile_shapefile_gdf["TileID"] == tile_id]
    if bounds_row.empty:
        raise RuntimeError(f"Tile ID {tile_id} not found in shapefile")
    left, bottom, right, top = bounds_row.total_bounds

    tif_path = h5_path.with_suffix(".tif")
    with rasterio.open(
        tif_path,
        "w",
        driver="GTiff",
        height=data.shape[0],
        width=data.shape[1],
        count=1,
        dtype="float32",
        crs="EPSG:4326",
        transform=rio_from_bounds(left, bottom, right, top, data.shape[1], data.shape[0]),
        nodata=np.nan,
    ) as dst:
        dst.write(data, 1)

    return tif_path


def build_bm_mosaic_for_bbox(
    h5_paths: List[Path],
    tile_shapefile_gdf: gpd.GeoDataFrame,
) -> tuple[np.ndarray, rasterio.Affine, dict]:
    """Mosaic all tiles intersecting the target bbox into a single raster."""

    tif_paths: List[Path] = []
    try:
        for h5_path in h5_paths:
            tif_paths.append(h5_to_geotiff(h5_path, tile_shapefile_gdf))

        datasets: List[rasterio.io.DatasetReader] = []
        try:
            for tif_path in tif_paths:
                datasets.append(rasterio.open(tif_path))
            mosaic, transform = rio_merge(datasets, nodata=np.nan)
            if mosaic.shape[0] != 1:
                raise RuntimeError("Expected a single-band mosaic")
            mosaic_array = mosaic[0].astype(np.float32, copy=False)
            profile = datasets[0].profile.copy()
            profile.update(
                {
                    "height": mosaic_array.shape[0],
                    "width": mosaic_array.shape[1],
                    "transform": transform,
                    "nodata": np.nan,
                    "count": 1,
                    "dtype": "float32",
                    "crs": "EPSG:4326",
                }
            )
        finally:
            for dataset in datasets:
                dataset.close()
    finally:
        for tif_path in tif_paths:
            tif_path.unlink(missing_ok=True)

    return mosaic_array, transform, profile


def crop_mosaic_to_bbox(
    mosaic_array: np.ndarray,
    mosaic_transform: rasterio.Affine,
    bbox: Sequence[float],
    patch_size_pix: int,
) -> tuple[np.ndarray, rasterio.Affine]:
    """Crop the mosaic to the requested square bounding box."""

    profile = {
        "driver": "GTiff",
        "height": mosaic_array.shape[0],
        "width": mosaic_array.shape[1],
        "count": 1,
        "dtype": "float32",
        "crs": "EPSG:4326",
        "transform": mosaic_transform,
        "nodata": np.nan,
    }

    with MemoryFile() as memfile:
        with memfile.open(**profile) as dataset:
            dataset.write(mosaic_array, 1)
            window = rasterio.windows.from_bounds(*bbox, transform=dataset.transform)
            window = window.round_offsets().round_lengths()
            desired_window = rasterio.windows.Window(
                col_off=int(round(window.col_off)),
                row_off=int(round(window.row_off)),
                width=patch_size_pix,
                height=patch_size_pix,
            )
            full_window = rasterio.windows.Window(0, 0, dataset.width, dataset.height)
            intersection = desired_window.intersection(full_window)
            if intersection.width <= 0 or intersection.height <= 0:
                raise RuntimeError(f"Mosaic does not cover bbox {bbox}")
            patch = dataset.read(1, window=intersection, boundless=False).astype(np.float32, copy=False)

    cropped = np.full((patch_size_pix, patch_size_pix), np.nan, dtype=np.float32)
    row_offset = int(round(intersection.row_off - desired_window.row_off))
    col_offset = int(round(intersection.col_off - desired_window.col_off))
    cropped[
        row_offset : row_offset + patch.shape[0],
        col_offset : col_offset + patch.shape[1],
    ] = patch

    patch_transform = rasterio.windows.transform(desired_window, profile["transform"])
    return cropped, patch_transform


def process_single_sample(
    sample: dict,
    patch_size_pix: int,
    collection_id: str,
    token: str,
    tile_shapefile: gpd.GeoDataFrame,
    output_folder: Path,
    temp_folder: Path,
) -> tuple[str, Path | None]:
    lon, lat, date_str = sample["Longitude"], sample["Latitude"], sample["date"]
    if lat < -60:
        return (f"Skipping Antarctica sample at ({lon:.3f}, {lat:.3f})", None)

    bbox = get_patch_bbox(lon, lat, patch_size_pix)
    search_bbox = list(bbox)
    if search_bbox[1] < -60:
        search_bbox[1] = -60
    if search_bbox[3] < -60:
        return (f"Skipping search below -60°S for bbox {bbox}", None)

    urls = search_nasa_cmr(collection_id, date_str, search_bbox)
    if not urls:
        return (f"No Black Marble granules found for {date_str} at ({lon:.3f}, {lat:.3f})", None)

    sample_temp = temp_folder / f"{lon:.3f}_{lat:.3f}_{date_str.replace('-', '')}"
    sample_temp.mkdir(parents=True, exist_ok=True)

    h5_paths: List[Path] = []
    try:
        headers = {"Authorization": f"Bearer {token}"}
        for url in urls:
            h5_path = sample_temp / os.path.basename(url)
            if not h5_path.exists():
                response = requests.get(url, headers=headers)
                response.raise_for_status()
                h5_path.write_bytes(response.content)
            h5_paths.append(h5_path)

        mosaic_array, mosaic_transform, mosaic_profile = build_bm_mosaic_for_bbox(
            h5_paths, tile_shapefile
        )
        patch, patch_transform = crop_mosaic_to_bbox(
            mosaic_array, mosaic_transform, bbox, patch_size_pix
        )

        out_path = output_folder / f"BM_patch_{date_str}_{lon:.3f}_{lat:.3f}.tif"
        profile = mosaic_profile.copy()
        profile.update(
            {
                "height": patch.shape[0],
                "width": patch.shape[1],
                "transform": patch_transform,
                "dtype": "float32",
                "nodata": np.nan,
            }
        )
        with rasterio.open(out_path, "w", **profile) as dst:
            dst.write(patch, 1)
    except Exception as exc:  # pragma: no cover - network/file errors
        LOGGER.error(
            "Error processing sample %s (%s, %s): %s", date_str, lon, lat, exc, exc_info=True
        )
        return (f"Failed to save patch for {date_str} at ({lon:.3f}, {lat:.3f}): {exc}", None)
    finally:
        for path in h5_paths:
            path.unlink(missing_ok=True)
        shutil.rmtree(sample_temp, ignore_errors=True)

    return (f"Saved mosaic patch: {out_path}", out_path)


def process_samples_parallel(
    sample_list: Sequence[dict],
    patch_size_pix: int,
    collection_id: str,
    token: str,
    tile_shapefile_path: Path,
    output_folder: Path,
    temp_folder: Path,
    max_workers: int = 4,
) -> List[Path]:
    output_folder.mkdir(parents=True, exist_ok=True)
    temp_folder.mkdir(parents=True, exist_ok=True)
    tile_shapefile = gpd.read_file(tile_shapefile_path)

    results: List[Path] = []
    with concurrent.futures.ThreadPoolExecutor(max_workers=max_workers) as executor:
        futures = [
            executor.submit(
                process_single_sample,
                sample,
                patch_size_pix,
                collection_id,
                token,
                tile_shapefile,
                output_folder,
                temp_folder,
            )
            for sample in sample_list
        ]
        for future in concurrent.futures.as_completed(futures):
            message, path = future.result()
            LOGGER.info(message)
            if path is not None:
                results.append(path)

    shutil.rmtree(temp_folder, ignore_errors=True)
    return results


def wait_for_file_release(path: Path, timeout: float = 10.0) -> None:
    import time

    start = time.time()
    while True:
        try:
            with open(path, "rb"):
                return
        except PermissionError:
            if time.time() - start > timeout:
                raise
            time.sleep(0.5)


def safe_download(s3, bucket: str, key: str, outpath: Path, max_retries: int = 5) -> bool:
    import time

    for attempt in range(max_retries):
        try:
            s3.download_file(bucket, key, str(outpath))
            wait_for_file_release(outpath)
            return True
        except botocore.exceptions.EndpointConnectionError as exc:  # pragma: no cover - network
            LOGGER.warning("EndpointConnectionError on %s (attempt %s/%s): %s", key, attempt + 1, max_retries, exc)
        except botocore.exceptions.ClientError as exc:  # pragma: no cover - network
            LOGGER.warning("ClientError on %s (attempt %s/%s): %s", key, attempt + 1, max_retries, exc)
        except Exception as exc:  # pragma: no cover - network
            LOGGER.warning("Other error on %s (attempt %s/%s): %s", key, attempt + 1, max_retries, exc)
        time.sleep(2)
    LOGGER.error("Failed to download %s after %s attempts", key, max_retries)
    return False


def reproject_to_bm_grid(src_path: Path, bm_profile: dict) -> np.ndarray:
    with rasterio.open(src_path) as src:
        src_data = src.read(1).astype(np.float32)
        src_data[src_data == 255] = np.nan
        dst = np.empty((bm_profile["height"], bm_profile["width"]), dtype=np.float32)
        reproject(
            source=src_data,
            destination=dst,
            src_transform=src.transform,
            src_crs=src.crs,
            dst_transform=bm_profile["transform"],
            dst_crs=bm_profile["crs"],
            resampling=WarpResampling.bilinear,
            src_nodata=np.nan,
            dst_nodata=np.nan,
        )
    return dst


def compute_patch_correlation(bm_patch: np.ndarray, dmsp_patch: np.ndarray) -> float | None:
    mask = (~np.isnan(bm_patch)) & (~np.isnan(dmsp_patch))
    if mask.sum() < 2:
        return None
    bm_vals = bm_patch[mask]
    dmsp_vals = dmsp_patch[mask]
    if np.std(bm_vals) == 0 or np.std(dmsp_vals) == 0:
        return None
    corr = np.corrcoef(bm_vals, dmsp_vals)[0, 1]
    if np.isnan(corr):
        return None
    return float(corr)


def select_best_dmsp_match(
    bm_patch_path: Path,
    file_keys: Sequence[tuple[str, None]],
    s3,
    bucket_name: str,
    download_dir: Path,
    dmsp_out_dir: Path,
    min_valid_fraction: float = 0.10,
) -> List[Path]:
    bm_patch_name = bm_patch_path.name
    with rasterio.open(bm_patch_path) as bm_src:
        bm_profile = bm_src.profile.copy()
        bm_shape = (bm_src.height, bm_src.width)
        bm_patch = bm_src.read(1).astype(np.float32)
        bm_patch[bm_patch < 0] = np.nan

    total_pixels = bm_shape[0] * bm_shape[1]
    best_corr = None
    best_vis_patch: np.ndarray | None = None
    best_vis_file: Path | None = None
    best_valid_fraction = 0.0
    best_f_number = ""

    for vis_key, _ in file_keys:
        base = os.path.basename(vis_key)
        f_number = base.split("_")[0] if "_" in base else base[:3]
        vis_file = download_dir / base
        if not vis_file.exists():
            LOGGER.info("Downloading %s", vis_key)
            if not safe_download(s3, bucket_name, vis_key, vis_file):
                continue
        try:
            vis_patch = reproject_to_bm_grid(vis_file, bm_profile)
        except Exception as exc:  # pragma: no cover - reprojection failure
            LOGGER.warning("Error processing %s: %s", vis_file, exc)
            continue
        valid_pixels = np.sum(~np.isnan(vis_patch))
        valid_fraction = valid_pixels / total_pixels if total_pixels else 0
        if valid_fraction < min_valid_fraction:
            LOGGER.debug(
                "Skipping %s for %s due to low coverage (%.2f%%)",
                base,
                bm_patch_name,
                valid_fraction * 100,
            )
            continue
        corr = compute_patch_correlation(bm_patch, vis_patch)
        if corr is None:
            LOGGER.debug("Unable to compute correlation for %s", base)
            continue
        if best_corr is None or corr > best_corr:
            best_corr = corr
            best_vis_patch = vis_patch
            best_vis_file = vis_file
            best_valid_fraction = valid_fraction
            best_f_number = f_number

    if best_vis_file is None or best_vis_patch is None or best_corr is None:
        LOGGER.info("No DMSP scene correlated well with %s", bm_patch_name)
        return []

    out_fname = (
        f"{best_f_number}_{best_vis_file.stem}_corr_{best_corr:.3f}_"
        f"match_{bm_patch_name.replace('.tif', '')}.tif"
    )
    out_path = dmsp_out_dir / out_fname
    out_profile = bm_profile.copy()
    out_profile.update({"dtype": "float32", "count": 1, "nodata": np.nan})
    dmsp_out_dir.mkdir(parents=True, exist_ok=True)
    with rasterio.open(out_path, "w", **out_profile) as dst:
        dst.write(best_vis_patch.astype(np.float32), 1)
    LOGGER.info(
        "Saved DMSP patch %s (correlation %.3f, %.1f%% valid)",
        out_path,
        best_corr,
        best_valid_fraction * 100,
    )
    return [out_path]


def parallel_process_bm_patch(
    bm_patch_path: Path,
    s3,
    bucket_name: str,
    temp_dir: Path,
    dmsp_out_dir: Path,
) -> List[Path]:
    bm_date = bm_patch_path.name.split("_")[2]
    dmsp_date_str = bm_date.replace("-", "")
    satellites = [f"F{n}" for n in range(10, 19)]
    file_keys: List[tuple[str, None]] = []
    for sat in satellites:
        prefix = f"{sat}{dmsp_date_str[:4]}/"
        paginator = s3.get_paginator("list_objects_v2")
        for page in paginator.paginate(Bucket=bucket_name, Prefix=prefix):
            for obj in page.get("Contents", []):
                key = obj["Key"]
                if dmsp_date_str in key and key.endswith(".vis.co.tif"):
                    file_keys.append((key, None))
    if not file_keys:
        LOGGER.info("No DMSP scenes found for %s", bm_patch_path.name)
        return []
    saved = select_best_dmsp_match(
        bm_patch_path,
        file_keys,
        s3,
        bucket_name,
        temp_dir,
        dmsp_out_dir,
    )
    shutil.rmtree(temp_dir, ignore_errors=True)
    return saved


def download_dmsp_matches(
    bm_patch_paths: Sequence[Path],
    dmsp_out_dir: Path,
    temp_dir: Path,
    max_workers: int = 4,
) -> List[Path]:
    dmsp_out_dir.mkdir(parents=True, exist_ok=True)
    temp_dir.mkdir(parents=True, exist_ok=True)
    s3 = boto3.client("s3", config=Config(signature_version=UNSIGNED))
    bucket_name = "globalnightlight"
    saved_paths: List[Path] = []
    with concurrent.futures.ThreadPoolExecutor(max_workers=max_workers) as executor:
        futures = []
        for path in bm_patch_paths:
            patch_temp = temp_dir / path.stem
            patch_temp.mkdir(parents=True, exist_ok=True)
            futures.append(
                executor.submit(
                    parallel_process_bm_patch,
                    path,
                    s3,
                    bucket_name,
                    patch_temp,
                    dmsp_out_dir,
                )
            )
        for future in concurrent.futures.as_completed(futures):
            saved_paths.extend(future.result())
    shutil.rmtree(temp_dir, ignore_errors=True)
    return saved_paths


def create_pair_manifest(bm_dir: Path, dmsp_dir: Path, manifest_path: Path) -> pd.DataFrame:
    bm_files = {path.stem: path for path in bm_dir.glob("*.tif")}
    rows = []
    pattern = re.compile(
        r"^(?P<f_number>F\d+)_.+_corr_(?P<corr>-?\d+(?:\.\d+)?)_match_(?P<bm_key>BM_patch_.+)$"
    )
    for dmsp_path in dmsp_dir.glob("*.tif"):
        match = pattern.match(dmsp_path.stem)
        if not match:
            continue
        bm_key = match.group("bm_key")
        if bm_key in bm_files:
            rows.append(
                {
                    "bm_patch": str(bm_files[bm_key]),
                    "dmsp_patch": str(dmsp_path),
                    "f_number": match.group("f_number"),
                    "correlation": float(match.group("corr")),
                }
            )
    manifest = pd.DataFrame(rows)
    if not manifest.empty:
        manifest_path.parent.mkdir(parents=True, exist_ok=True)
        manifest.to_csv(manifest_path, index=False)
        LOGGER.info("Wrote manifest to %s", manifest_path)
    return manifest


def parse_args(argv: Sequence[str] | None = None) -> argparse.Namespace:
    parser = argparse.ArgumentParser(description="Download paired BM/DMSP GeoTIFFs")
    parser.add_argument("--patch-size", type=int, default=DEFAULT_PATCH_SIZE, help="Patch size in pixels")
    parser.add_argument("--samples-per-bin", type=int, default=200, help="Number of LandScan samples per population bin")
    parser.add_argument("--max-workers", type=int, default=4, help="Parallel workers for downloads")
    parser.add_argument("--locations-csv", type=Path, default=DEFAULT_LOCATIONS_CSV, help="CSV of locations to process")
    parser.add_argument("--manifest", type=Path, default=DEFAULT_MANIFEST, help="Output CSV manifest for BM/DMSP pairs")
    parser.add_argument(
        "--skip-sampling",
        action="store_true",
        help="Use the existing locations CSV instead of regenerating samples",
    )
    parser.add_argument(
        "--countries",
        nargs="+",
        help="Optional list of country names to constrain LandScan sampling",
    )
    parser.add_argument(
        "--country-column",
        type=str,
        help="Shapefile column to use when matching country names",
    )
    parser.add_argument(
        "--collection-id",
        type=str,
        default=DEFAULT_COLLECTION_ID,
        help="NASA CMR collection concept ID",
    )
    return parser.parse_args(argv)


def main(argv: Sequence[str] | None = None) -> None:
    logging.basicConfig(level=logging.INFO, format="%(asctime)s - %(levelname)s - %(message)s")
    args = parse_args(argv)

    if args.skip_sampling and not args.locations_csv.exists():
        raise FileNotFoundError(f"--skip-sampling provided but {args.locations_csv} does not exist")

    if args.skip_sampling:
        if args.countries:
            LOGGER.warning("--countries ignored because --skip-sampling was provided")
        df = pd.read_csv(args.locations_csv)
    else:
        df = sample_landscan_population(
            samples_per_bin=args.samples_per_bin,
            output_csv=args.locations_csv,
            countries=args.countries,
            country_column=args.country_column,
        )

    dmsp_dates = list_dmsp_dates()
    df = assign_random_dates(df, dmsp_dates)
    sample_list = df[["Longitude", "Latitude", "date"]].to_dict(orient="records")

    token = load_nasa_token()
    bm_patches = process_samples_parallel(
        sample_list=sample_list,
        patch_size_pix=args.patch_size,
        collection_id=args.collection_id,
        token=token,
        tile_shapefile_path=DEFAULT_TILE_SHAPEFILE,
        output_folder=BM_OUTPUT_DIR,
        temp_folder=Path("temp_dl"),
        max_workers=args.max_workers,
    )

    dmsp_patches = download_dmsp_matches(
        bm_patch_paths=bm_patches,
        dmsp_out_dir=DMSP_OUTPUT_DIR,
        temp_dir=Path("DMSP_Raw_Temp"),
        max_workers=args.max_workers,
    )

    LOGGER.info("Downloaded %s BM patches and %s DMSP patches", len(bm_patches), len(dmsp_patches))
    manifest = create_pair_manifest(BM_OUTPUT_DIR, DMSP_OUTPUT_DIR, args.manifest)

<<<<<<< HEAD
    manifest_df = manifest
    if args.manifest.exists():
        try:
            manifest_df = pd.read_csv(args.manifest)
        except pd.errors.EmptyDataError:
            manifest_df = pd.DataFrame()

    expected_bm: set[str] = set()
    expected_dmsp: set[str] = set()
    if "bm_patch" in manifest_df.columns:
        expected_bm = {
            Path(path).name
            for path in manifest_df["bm_patch"].dropna().astype(str)
        }
    if "dmsp_patch" in manifest_df.columns:
        expected_dmsp = {
            Path(path).name
            for path in manifest_df["dmsp_patch"].dropna().astype(str)
        }

    def iter_rasters(directory: Path) -> Iterable[Path]:
        seen: set[Path] = set()
        for pattern in ("*.tif", "*.TIF"):
            for path in directory.glob(pattern):
                if path not in seen:
                    seen.add(path)
                    yield path

    bm_removed = 0
    if BM_OUTPUT_DIR.exists():
        for bm_path in iter_rasters(BM_OUTPUT_DIR):
=======
    expected_bm: set[str] = set()
    expected_dmsp: set[str] = set()
    if "bm_patch" in manifest.columns:
        expected_bm = {Path(path).name for path in manifest["bm_patch"].dropna()}
    if "dmsp_patch" in manifest.columns:
        expected_dmsp = {Path(path).name for path in manifest["dmsp_patch"].dropna()}

    bm_removed = 0
    if BM_OUTPUT_DIR.exists():
        for bm_path in BM_OUTPUT_DIR.glob("*.tif"):
>>>>>>> 960dd4d2
            if bm_path.name not in expected_bm:
                bm_path.unlink(missing_ok=True)
                bm_removed += 1

    dmsp_removed = 0
    if DMSP_OUTPUT_DIR.exists():
<<<<<<< HEAD
        for dmsp_path in iter_rasters(DMSP_OUTPUT_DIR):
=======
        for dmsp_path in DMSP_OUTPUT_DIR.glob("*.tif"):
>>>>>>> 960dd4d2
            if dmsp_path.name not in expected_dmsp:
                dmsp_path.unlink(missing_ok=True)
                dmsp_removed += 1

    if bm_removed or dmsp_removed:
        LOGGER.info(
            "Removed %s unmatched BM rasters and %s unmatched DMSP rasters", bm_removed, dmsp_removed
        )
    else:
        LOGGER.info("No unmatched BM or DMSP rasters were removed")

    create_pair_manifest(BM_OUTPUT_DIR, DMSP_OUTPUT_DIR, args.manifest)


if __name__ == "__main__":
    main()<|MERGE_RESOLUTION|>--- conflicted
+++ resolved
@@ -843,7 +843,6 @@
     LOGGER.info("Downloaded %s BM patches and %s DMSP patches", len(bm_patches), len(dmsp_patches))
     manifest = create_pair_manifest(BM_OUTPUT_DIR, DMSP_OUTPUT_DIR, args.manifest)
 
-<<<<<<< HEAD
     manifest_df = manifest
     if args.manifest.exists():
         try:
@@ -875,7 +874,6 @@
     bm_removed = 0
     if BM_OUTPUT_DIR.exists():
         for bm_path in iter_rasters(BM_OUTPUT_DIR):
-=======
     expected_bm: set[str] = set()
     expected_dmsp: set[str] = set()
     if "bm_patch" in manifest.columns:
@@ -886,18 +884,13 @@
     bm_removed = 0
     if BM_OUTPUT_DIR.exists():
         for bm_path in BM_OUTPUT_DIR.glob("*.tif"):
->>>>>>> 960dd4d2
             if bm_path.name not in expected_bm:
                 bm_path.unlink(missing_ok=True)
                 bm_removed += 1
 
     dmsp_removed = 0
     if DMSP_OUTPUT_DIR.exists():
-<<<<<<< HEAD
-        for dmsp_path in iter_rasters(DMSP_OUTPUT_DIR):
-=======
         for dmsp_path in DMSP_OUTPUT_DIR.glob("*.tif"):
->>>>>>> 960dd4d2
             if dmsp_path.name not in expected_dmsp:
                 dmsp_path.unlink(missing_ok=True)
                 dmsp_removed += 1
