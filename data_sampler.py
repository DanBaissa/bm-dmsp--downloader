"""Simplified pipeline for sampling LandScan and downloading paired BM/DMSP GeoTIFFs."""
from __future__ import annotations

import argparse
import concurrent.futures
import logging
import math
import os
import random
import re
import shutil
from pathlib import Path
from typing import Iterable, List, Sequence

import boto3
from botocore import UNSIGNED
from botocore.config import Config
import botocore
import geopandas as gpd
import h5py
import matplotlib.pyplot as plt
import numpy as np
import pandas as pd
import rasterio
from rasterio.enums import Resampling
from rasterio.features import rasterize
from rasterio.io import MemoryFile
from rasterio.merge import merge as rio_merge
from rasterio.transform import from_bounds as rio_from_bounds
from rasterio.warp import reproject, Resampling as WarpResampling
import rasterio.windows
import requests

try:
    from dotenv import load_dotenv
except ImportError:  # pragma: no cover - optional dependency
    load_dotenv = None

if load_dotenv is not None:
    load_dotenv()

LOGGER = logging.getLogger(__name__)

NASA_TOKEN_ENV = "NASA_TOKEN"
DEFAULT_PATCH_SIZE = 1000
DEFAULT_COLLECTION_ID = "C3365931269-LAADS"
DEFAULT_TILE_SHAPEFILE = Path("Data/Black_Marble_IDs/Black_Marble_World_tiles.shp")
LANDSCAN_RASTER = Path("Data/Global_2012/landscan-global-2012.tif")
COUNTRIES_SHP = Path("Data/World_Countries/World_Countries_Generalized.shp")
BM_OUTPUT_DIR = Path("Raw_NL_Data/BM data")
DMSP_OUTPUT_DIR = Path("Raw_NL_Data/DMSP data")
PLOTS_DIR = Path("plots")
DEFAULT_LOCATIONS_CSV = Path("sampled_locations.csv")
DEFAULT_MANIFEST = Path("Raw_NL_Data/bm_dmsp_pairs.csv")
NOMINAL_DEG_PER_PX = 15.0 / 3600.0
BM_DATASET_PATH = "/HDFEOS/GRIDS/VIIRS_Grid_DNB_2d/Data Fields/Gap_Filled_DNB_BRDF-Corrected_NTL"


class TileMetadataMissingError(RuntimeError):
    """Raised when a Black Marble granule cannot be located in the tile index."""


def infer_country_column(gdf: gpd.GeoDataFrame, country_column: str | None = None) -> str:
    if country_column and country_column in gdf.columns:
        return country_column
    preferred = [
        "COUNTRY",
        "COUNTRY_NA",
        "NAME",
        "NAME_EN",
        "ADMIN",
        "CNTRY_NAME",
        "SOVEREIGNT",
    ]
    for candidate in preferred:
        if candidate in gdf.columns:
            return candidate
    object_columns = [col for col in gdf.columns if gdf[col].dtype == object]
    if not object_columns:
        raise ValueError("Unable to infer country column from shapefile")
    return object_columns[0]


def load_nasa_token() -> str:
    token = os.getenv(NASA_TOKEN_ENV)
    if not token:
        raise RuntimeError(
            "NASA_TOKEN environment variable is not set. Create a .env file (see .env.example) or set the variable before running downloads."
        )
    return token


def sample_landscan_population(
    scale: int = 4,
    samples_per_bin: int = 200,
    random_seed: int = 2024,
    min_valid_lat: float = -60.0,
    plots_dir: Path | None = PLOTS_DIR,
    output_csv: Path | None = DEFAULT_LOCATIONS_CSV,
    countries: Sequence[str] | None = None,
    country_column: str | None = None,
) -> pd.DataFrame:
    """Downsample LandScan, balance by log population bins, and optionally persist a CSV."""
    if not LANDSCAN_RASTER.exists():
        raise FileNotFoundError(f"LandScan raster not found at {LANDSCAN_RASTER}")
    if not COUNTRIES_SHP.exists():
        raise FileNotFoundError(f"World countries shapefile not found at {COUNTRIES_SHP}")

    LOGGER.info("Loading LandScan raster %s", LANDSCAN_RASTER)
    with rasterio.open(LANDSCAN_RASTER) as src:
        new_height = src.height // scale
        new_width = src.width // scale
        array = src.read(
            1,
            out_shape=(new_height, new_width),
            resampling=Resampling.bilinear,
        )
        nodata = src.nodata
        downsampled_transform = src.transform * src.transform.scale(
            (src.width / new_width),
            (src.height / new_height),
        )
        ys = np.linspace(src.bounds.top, src.bounds.bottom, new_height)
        scale_x = src.width / new_width
        scale_y = src.height / new_height

    if nodata is not None:
        array = np.where(array == nodata, np.nan, array)

    LOGGER.info("Masking Antarctica and southern polar regions")
    gdf = gpd.read_file(COUNTRIES_SHP).copy()
    antarctica = gdf[gdf.get("FID") == 8]
    antarctica_mask = rasterize(
        [(geom, 1) for geom in antarctica.geometry],
        out_shape=array.shape,
        transform=downsampled_transform,
        fill=0,
        dtype="uint8",
    )

    include_mask = None
    if countries:
        column_name = infer_country_column(gdf, country_column)
        target = {c.strip().lower() for c in countries}
        gdf["__country_name"] = gdf[column_name].astype(str).str.strip().str.lower()
        selected = gdf[gdf["__country_name"].isin(target)]
        if selected.empty:
            raise ValueError(
                "None of the requested countries were found in the shapefile. "
                f"Requested: {sorted(target)}"
            )
        LOGGER.info(
            "Restricting sampling to %s", ", ".join(sorted(selected[column_name].unique()))
        )
        include_mask = rasterize(
            [(geom, 1) for geom in selected.geometry],
            out_shape=array.shape,
            transform=downsampled_transform,
            fill=0,
            dtype="uint8",
        )
        gdf = gdf.drop(columns=["__country_name"], errors="ignore")

    lat_mask = np.repeat(ys[:, np.newaxis], array.shape[1], axis=1)
    combined_mask = (antarctica_mask == 1) | (lat_mask < min_valid_lat)
    if include_mask is not None:
        combined_mask |= include_mask == 0
    array = np.where(combined_mask, np.nan, array)

    log_array = np.log1p(array)
    valid_mask = (~np.isnan(array)) & (array >= 0)
    rows, cols = np.where(valid_mask)
    logp = log_array[rows, cols]
    pops = array[rows, cols]

    bin_edges = list(range(0, 11)) + [np.inf]
    bin_labels = [f"{i}–{i + 1}" for i in range(0, 10)] + ["10+"]
    bins = np.digitize(logp, bin_edges) - 1

    np.random.seed(random_seed)
    sampled = []
    for b, label in enumerate(bin_labels):
        idxs = np.where(bins == b)[0]
        if len(idxs) == 0:
            continue
        picks = np.random.choice(idxs, size=min(samples_per_bin, len(idxs)), replace=False)
        for pick in picks:
            sampled.append((rows[pick], cols[pick], logp[pick], pops[pick], label))

    with rasterio.open(LANDSCAN_RASTER) as src:
        coords = [src.xy(int(r * scale_y), int(c * scale_x)) for r, c, *_ in sampled]

    df = pd.DataFrame(
        {
            "Bin": [x[4] for x in sampled],
            "Longitude": [c[0] for c in coords],
            "Latitude": [c[1] for c in coords],
            "Population": [int(round(x[3])) for x in sampled],
            "log(pop+1)": [float(x[2]) for x in sampled],
        }
    )

    if plots_dir is not None:
        plots_dir.mkdir(parents=True, exist_ok=True)
        plt.figure(figsize=(14, 7))
        plt.imshow(log_array, cmap="viridis")
        plt.title("LandScan 2012: Samples per Integer Log Population Bin")
        plt.axis("off")
        plt.colorbar(label="log(population + 1)")
        for (r, c, *_), label in zip(sampled, df["Bin"]):
            plt.plot(c, r, "o", markersize=4)
        plt.savefig(plots_dir / "population_bins_sampled.pdf", bbox_inches="tight")
        plt.close()

    if output_csv is not None:
        output_csv.parent.mkdir(parents=True, exist_ok=True)
        df.to_csv(output_csv, index=False)
        LOGGER.info("Wrote sampled locations to %s", output_csv)

    return df


def list_dmsp_dates(min_date: pd.Timestamp | None = None) -> List[str]:
    min_dt = min_date or pd.Timestamp(2012, 1, 20)
    s3 = boto3.client("s3", config=Config(signature_version=UNSIGNED))
    bucket_name = "globalnightlight"
    prefix = "F"
    paginator = s3.get_paginator("list_objects_v2")
    all_dates: set[str] = set()
    for page in paginator.paginate(Bucket=bucket_name, Prefix=prefix):
        for obj in page.get("Contents", []):
            file_key = obj["Key"]
            if not file_key.endswith(".vis.co.tif"):
                continue
            fname = os.path.basename(file_key)
            if len(fname) < 11:
                continue
            date_str = fname[3:11]
            try:
                group_date = pd.to_datetime(date_str, format="%Y%m%d")
            except ValueError:
                continue
            if group_date >= min_dt:
                all_dates.add(date_str)
    return sorted(all_dates)


def assign_random_dates(df: pd.DataFrame, dmsp_dates: Sequence[str], seed: int = 13492) -> pd.DataFrame:
    if "date" in df.columns:
        return df.copy()
    if not dmsp_dates:
        raise ValueError("No DMSP dates available to assign")
    rng = random.Random(seed)
    sampled_dates = [rng.choice(dmsp_dates) for _ in range(len(df))]
    df_with_dates = df.copy()
    df_with_dates["date"] = [f"{d[:4]}-{d[4:6]}-{d[6:8]}" for d in sampled_dates]
    return df_with_dates


def get_patch_bbox(
    lon: float,
    lat: float,
    patch_size_pix: int,
    pixel_size_deg: float = NOMINAL_DEG_PER_PX,
) -> List[float]:
    half_deg = (patch_size_pix * pixel_size_deg) / 2
    return [lon - half_deg, lat - half_deg, lon + half_deg, lat + half_deg]


def _normalize_bbox(bbox: Sequence[float]) -> List[List[float]]:
    """Split a bbox into dateline-safe segments for CMR queries."""

    if len(bbox) != 4:
        raise ValueError("Expected 4 values for bounding box")

    lon1, lat1, lon2, lat2 = bbox
    min_lon, max_lon = sorted((lon1, lon2))
    min_lat, max_lat = sorted((lat1, lat2))
    min_lat = max(-90.0, min_lat)
    max_lat = min(90.0, max_lat)

    if max_lon - min_lon >= 360:
        return [[-180.0, min_lat, 180.0, max_lat]]

    def wrap(lon: float) -> float:
        wrapped = ((lon + 180.0) % 360.0) - 180.0
        if math.isclose(wrapped, -180.0) and lon > 0:
            return 180.0
        return wrapped

    wrapped_min = wrap(min_lon)
    wrapped_max = wrap(max_lon)

    if wrapped_min <= wrapped_max and -180.0 <= wrapped_min <= 180.0 and -180.0 <= wrapped_max <= 180.0:
        return [[wrapped_min, min_lat, wrapped_max, max_lat]]

    first = [wrapped_min, min_lat, 180.0, max_lat]
    second = [-180.0, min_lat, wrapped_max, max_lat]
    return [first, second]


def search_nasa_cmr(collection_id: str, date_str: str, bbox: Sequence[float]) -> List[str]:
    segments = _normalize_bbox(bbox)
    seen: set[str] = set()
    results: List[str] = []
    for segment in segments:
        params = {
            "collection_concept_id": collection_id,
            "temporal": f"{date_str}T00:00:00Z,{date_str}T23:59:59Z",
            "bounding_box": ",".join(f"{value:.6f}" for value in segment),
            "page_size": 50,
        }
        try:
            response = requests.get(
                "https://cmr.earthdata.nasa.gov/search/granules.json",
                params=params,
                timeout=30,
            )
            response.raise_for_status()
        except requests.HTTPError as exc:
            LOGGER.warning(
                "CMR query failed for %s with bbox %s: %s", date_str, segment, exc
            )
            continue
        except requests.RequestException as exc:
            LOGGER.warning(
                "CMR request error for %s with bbox %s: %s", date_str, segment, exc
            )
            continue

        granules = response.json().get("feed", {}).get("entry", [])
        for granule in granules:
            for link in granule.get("links", []):
                href = link.get("href", "")
                if href.startswith("https") and href.endswith(".h5") and href not in seen:
                    seen.add(href)
                    results.append(href)
    return results


def h5_to_geotiff(h5_path: Path, tile_shapefile_gdf: gpd.GeoDataFrame) -> Path:
    """Convert a Black Marble granule HDF5 file into a temporary GeoTIFF."""

    with h5py.File(h5_path, "r") as h5_file:
        if BM_DATASET_PATH not in h5_file:
            raise RuntimeError(f"Dataset not found in {h5_path.name}")
        dataset = h5_file[BM_DATASET_PATH]
        data = dataset[...].astype(np.float32)

        for attr in ("_FillValue", "missing_value", "MissingValue"):
            value = dataset.attrs.get(attr)
            if value is None:
                continue
            value_arr = np.asarray(value, dtype=np.float32)
            if value_arr.size == 0:
                continue
            data = np.where(np.isin(data, value_arr), np.nan, data)

        data[data < 0] = np.nan

    tile_match = re.search(r"h\d{2}v\d{2}", h5_path.name)
    if not tile_match:
        raise RuntimeError(f"Could not determine tile ID for {h5_path.name}")
    tile_id = tile_match.group()
    bounds_row = tile_shapefile_gdf[tile_shapefile_gdf["TileID"] == tile_id]
    if bounds_row.empty:
        raise TileMetadataMissingError(f"Tile ID {tile_id} not found in shapefile")
    left, bottom, right, top = bounds_row.total_bounds

    tif_path = h5_path.with_suffix(".tif")
    with rasterio.open(
        tif_path,
        "w",
        driver="GTiff",
        height=data.shape[0],
        width=data.shape[1],
        count=1,
        dtype="float32",
        crs="EPSG:4326",
        transform=rio_from_bounds(left, bottom, right, top, data.shape[1], data.shape[0]),
        nodata=np.nan,
    ) as dst:
        dst.write(data, 1)

    return tif_path


def build_bm_mosaic_for_bbox(
    h5_paths: List[Path],
    tile_shapefile_gdf: gpd.GeoDataFrame,
) -> tuple[np.ndarray, rasterio.Affine, dict]:
    """Mosaic all tiles intersecting the target bbox into a single raster."""

    tif_paths: List[Path] = []
    try:
        for h5_path in h5_paths:
            try:
                tif_paths.append(h5_to_geotiff(h5_path, tile_shapefile_gdf))
            except TileMetadataMissingError as exc:
                LOGGER.warning("Skipping %s: %s", h5_path.name, exc)
            except RuntimeError:
                raise

        if not tif_paths:
            raise RuntimeError("No valid Black Marble tiles available for mosaic")

        datasets: List[rasterio.io.DatasetReader] = []
        try:
            for tif_path in tif_paths:
                datasets.append(rasterio.open(tif_path))
            mosaic, transform = rio_merge(datasets, nodata=np.nan)
            if mosaic.shape[0] != 1:
                raise RuntimeError("Expected a single-band mosaic")
            mosaic_array = mosaic[0].astype(np.float32, copy=False)
            profile = datasets[0].profile.copy()
            profile.update(
                {
                    "height": mosaic_array.shape[0],
                    "width": mosaic_array.shape[1],
                    "transform": transform,
                    "nodata": np.nan,
                    "count": 1,
                    "dtype": "float32",
                    "crs": "EPSG:4326",
                }
            )
        finally:
            for dataset in datasets:
                dataset.close()
    finally:
        for tif_path in tif_paths:
            tif_path.unlink(missing_ok=True)

    return mosaic_array, transform, profile


def crop_mosaic_to_bbox(
    mosaic_array: np.ndarray,
    mosaic_transform: rasterio.Affine,
    bbox: Sequence[float],
    patch_size_pix: int,
) -> tuple[np.ndarray, rasterio.Affine]:
    """Crop the mosaic to the requested square bounding box."""

    profile = {
        "driver": "GTiff",
        "height": mosaic_array.shape[0],
        "width": mosaic_array.shape[1],
        "count": 1,
        "dtype": "float32",
        "crs": "EPSG:4326",
        "transform": mosaic_transform,
        "nodata": np.nan,
    }

    with MemoryFile() as memfile:
        with memfile.open(**profile) as dataset:
            dataset.write(mosaic_array, 1)
            window = rasterio.windows.from_bounds(*bbox, transform=dataset.transform)
            window = window.round_offsets().round_lengths()
            desired_window = rasterio.windows.Window(
                col_off=int(round(window.col_off)),
                row_off=int(round(window.row_off)),
                width=patch_size_pix,
                height=patch_size_pix,
            )
            full_window = rasterio.windows.Window(0, 0, dataset.width, dataset.height)
            intersection = desired_window.intersection(full_window)
            if intersection.width <= 0 or intersection.height <= 0:
                raise RuntimeError(f"Mosaic does not cover bbox {bbox}")
            patch = dataset.read(1, window=intersection, boundless=False).astype(np.float32, copy=False)

    cropped = np.full((patch_size_pix, patch_size_pix), np.nan, dtype=np.float32)
    row_offset = int(round(intersection.row_off - desired_window.row_off))
    col_offset = int(round(intersection.col_off - desired_window.col_off))
    cropped[
        row_offset : row_offset + patch.shape[0],
        col_offset : col_offset + patch.shape[1],
    ] = patch

    patch_transform = rasterio.windows.transform(desired_window, profile["transform"])
    return cropped, patch_transform


def process_single_sample(
    sample: dict,
    patch_size_pix: int,
    collection_id: str,
    token: str,
    tile_shapefile: gpd.GeoDataFrame,
    output_folder: Path,
    temp_folder: Path,
) -> tuple[str, Path | None]:
    lon, lat, date_str = sample["Longitude"], sample["Latitude"], sample["date"]
    if lat < -60:
        return (f"Skipping Antarctica sample at ({lon:.3f}, {lat:.3f})", None)

    bbox = get_patch_bbox(lon, lat, patch_size_pix)
    search_bbox = list(bbox)
    if search_bbox[1] < -60:
        search_bbox[1] = -60
    if search_bbox[3] < -60:
        return (f"Skipping search below -60°S for bbox {bbox}", None)

    urls = search_nasa_cmr(collection_id, date_str, search_bbox)
    if not urls:
        return (f"No Black Marble granules found for {date_str} at ({lon:.3f}, {lat:.3f})", None)

    sample_temp = temp_folder / f"{lon:.3f}_{lat:.3f}_{date_str.replace('-', '')}"
    sample_temp.mkdir(parents=True, exist_ok=True)

    h5_paths: List[Path] = []
    try:
        headers = {"Authorization": f"Bearer {token}"}
        for url in urls:
            h5_path = sample_temp / os.path.basename(url)
            if not h5_path.exists():
                response = requests.get(url, headers=headers)
                response.raise_for_status()
                h5_path.write_bytes(response.content)
            h5_paths.append(h5_path)

        mosaic_array, mosaic_transform, mosaic_profile = build_bm_mosaic_for_bbox(
            h5_paths, tile_shapefile
        )
        patch, patch_transform = crop_mosaic_to_bbox(
            mosaic_array, mosaic_transform, bbox, patch_size_pix
        )

        out_path = output_folder / f"BM_patch_{date_str}_{lon:.3f}_{lat:.3f}.tif"
        profile = mosaic_profile.copy()
        profile.update(
            {
                "height": patch.shape[0],
                "width": patch.shape[1],
                "transform": patch_transform,
                "dtype": "float32",
                "nodata": np.nan,
            }
        )
        with rasterio.open(out_path, "w", **profile) as dst:
            dst.write(patch, 1)
    except Exception as exc:  # pragma: no cover - network/file errors
        LOGGER.error(
            "Error processing sample %s (%s, %s): %s", date_str, lon, lat, exc, exc_info=True
        )
        return (f"Failed to save patch for {date_str} at ({lon:.3f}, {lat:.3f}): {exc}", None)
    finally:
        for path in h5_paths:
            path.unlink(missing_ok=True)
        shutil.rmtree(sample_temp, ignore_errors=True)

    return (f"Saved mosaic patch: {out_path}", out_path)


def process_samples_parallel(
    sample_list: Sequence[dict],
    patch_size_pix: int,
    collection_id: str,
    token: str,
    tile_shapefile_path: Path,
    output_folder: Path,
    temp_folder: Path,
    max_workers: int = 4,
) -> List[Path]:
    output_folder.mkdir(parents=True, exist_ok=True)
    temp_folder.mkdir(parents=True, exist_ok=True)
    tile_shapefile = gpd.read_file(tile_shapefile_path)

    results: List[Path] = []
    failures: list[tuple[dict, Exception]] = []
    with concurrent.futures.ThreadPoolExecutor(max_workers=max_workers) as executor:
        future_to_sample = {
            executor.submit(
                process_single_sample,
                sample,
                patch_size_pix,
                collection_id,
                token,
                tile_shapefile,
                output_folder,
                temp_folder,
            ): sample
            for sample in sample_list
        }
        for future in concurrent.futures.as_completed(future_to_sample):
            sample = future_to_sample[future]
            try:
                message, path = future.result()
            except Exception as exc:  # pragma: no cover - unexpected worker error
                failures.append((sample, exc))
                LOGGER.error(
                    "Worker failed for sample %s: %s", sample, exc, exc_info=True
                )
                continue
            LOGGER.info(message)
            if path is not None:
                results.append(path)

    if failures:
        LOGGER.warning("Encountered %d failed samples", len(failures))

    shutil.rmtree(temp_folder, ignore_errors=True)
    return results


def wait_for_file_release(path: Path, timeout: float = 10.0) -> None:
    import time

    start = time.time()
    while True:
        try:
            with open(path, "rb"):
                return
        except PermissionError:
            if time.time() - start > timeout:
                raise
            time.sleep(0.5)


def safe_download(s3, bucket: str, key: str, outpath: Path, max_retries: int = 5) -> bool:
    import time

    for attempt in range(max_retries):
        try:
            s3.download_file(bucket, key, str(outpath))
            wait_for_file_release(outpath)
            return True
        except botocore.exceptions.EndpointConnectionError as exc:  # pragma: no cover - network
            LOGGER.warning("EndpointConnectionError on %s (attempt %s/%s): %s", key, attempt + 1, max_retries, exc)
        except botocore.exceptions.ClientError as exc:  # pragma: no cover - network
            LOGGER.warning("ClientError on %s (attempt %s/%s): %s", key, attempt + 1, max_retries, exc)
        except Exception as exc:  # pragma: no cover - network
            LOGGER.warning("Other error on %s (attempt %s/%s): %s", key, attempt + 1, max_retries, exc)
        time.sleep(2)
    LOGGER.error("Failed to download %s after %s attempts", key, max_retries)
    return False


def reproject_to_bm_grid(src_path: Path, bm_profile: dict) -> np.ndarray:
    with rasterio.open(src_path) as src:
        src_data = src.read(1).astype(np.float32)
        src_data[src_data == 255] = np.nan
        dst = np.empty((bm_profile["height"], bm_profile["width"]), dtype=np.float32)
        reproject(
            source=src_data,
            destination=dst,
            src_transform=src.transform,
            src_crs=src.crs,
            dst_transform=bm_profile["transform"],
            dst_crs=bm_profile["crs"],
            resampling=WarpResampling.bilinear,
            src_nodata=np.nan,
            dst_nodata=np.nan,
        )
    return dst


def compute_patch_correlation(bm_patch: np.ndarray, dmsp_patch: np.ndarray) -> float | None:
    mask = (~np.isnan(bm_patch)) & (~np.isnan(dmsp_patch))
    if mask.sum() < 2:
        return None
    bm_vals = bm_patch[mask]
    dmsp_vals = dmsp_patch[mask]
    if np.std(bm_vals) == 0 or np.std(dmsp_vals) == 0:
        return None
    corr = np.corrcoef(bm_vals, dmsp_vals)[0, 1]
    if np.isnan(corr):
        return None
    return float(corr)


def select_best_dmsp_match(
    bm_patch_path: Path,
    file_keys: Sequence[tuple[str, None]],
    s3,
    bucket_name: str,
    download_dir: Path,
    dmsp_out_dir: Path,
    min_valid_fraction: float = 0.10,
) -> List[Path]:
    bm_patch_name = bm_patch_path.name
    with rasterio.open(bm_patch_path) as bm_src:
        bm_profile = bm_src.profile.copy()
        bm_shape = (bm_src.height, bm_src.width)
        bm_patch = bm_src.read(1).astype(np.float32)
        bm_patch[bm_patch < 0] = np.nan

    total_pixels = bm_shape[0] * bm_shape[1]
    best_corr = None
    best_vis_patch: np.ndarray | None = None
    best_vis_file: Path | None = None
    best_valid_fraction = 0.0
    best_f_number = ""

    for vis_key, _ in file_keys:
        base = os.path.basename(vis_key)
        f_number = base.split("_")[0] if "_" in base else base[:3]
        vis_file = download_dir / base
        if not vis_file.exists():
            LOGGER.info("Downloading %s", vis_key)
            if not safe_download(s3, bucket_name, vis_key, vis_file):
                continue
        try:
            vis_patch = reproject_to_bm_grid(vis_file, bm_profile)
        except Exception as exc:  # pragma: no cover - reprojection failure
            LOGGER.warning("Error processing %s: %s", vis_file, exc)
            continue
        valid_pixels = np.sum(~np.isnan(vis_patch))
        valid_fraction = valid_pixels / total_pixels if total_pixels else 0
        if valid_fraction < min_valid_fraction:
            LOGGER.debug(
                "Skipping %s for %s due to low coverage (%.2f%%)",
                base,
                bm_patch_name,
                valid_fraction * 100,
            )
            continue
        corr = compute_patch_correlation(bm_patch, vis_patch)
        if corr is None:
            LOGGER.debug("Unable to compute correlation for %s", base)
            continue
        if best_corr is None or corr > best_corr:
            best_corr = corr
            best_vis_patch = vis_patch
            best_vis_file = vis_file
            best_valid_fraction = valid_fraction
            best_f_number = f_number

    if best_vis_file is None or best_vis_patch is None or best_corr is None:
        LOGGER.info("No DMSP scene correlated well with %s", bm_patch_name)
        return []

    out_fname = (
        f"{best_f_number}_{best_vis_file.stem}_corr_{best_corr:.3f}_"
        f"match_{bm_patch_name.replace('.tif', '')}.tif"
    )
    out_path = dmsp_out_dir / out_fname
    out_profile = bm_profile.copy()
    out_profile.update({"dtype": "float32", "count": 1, "nodata": np.nan})
    dmsp_out_dir.mkdir(parents=True, exist_ok=True)
    with rasterio.open(out_path, "w", **out_profile) as dst:
        dst.write(best_vis_patch.astype(np.float32), 1)
    LOGGER.info(
        "Saved DMSP patch %s (correlation %.3f, %.1f%% valid)",
        out_path,
        best_corr,
        best_valid_fraction * 100,
    )
    return [out_path]


def parallel_process_bm_patch(
    bm_patch_path: Path,
    s3,
    bucket_name: str,
    temp_dir: Path,
    dmsp_out_dir: Path,
) -> List[Path]:
    bm_date = bm_patch_path.name.split("_")[2]
    dmsp_date_str = bm_date.replace("-", "")
    satellites = [f"F{n}" for n in range(10, 19)]
    file_keys: List[tuple[str, None]] = []
    for sat in satellites:
        prefix = f"{sat}{dmsp_date_str[:4]}/"
        paginator = s3.get_paginator("list_objects_v2")
        for page in paginator.paginate(Bucket=bucket_name, Prefix=prefix):
            for obj in page.get("Contents", []):
                key = obj["Key"]
                if dmsp_date_str in key and key.endswith(".vis.co.tif"):
                    file_keys.append((key, None))
    if not file_keys:
        LOGGER.info("No DMSP scenes found for %s", bm_patch_path.name)
        return []
    saved = select_best_dmsp_match(
        bm_patch_path,
        file_keys,
        s3,
        bucket_name,
        temp_dir,
        dmsp_out_dir,
    )
    shutil.rmtree(temp_dir, ignore_errors=True)
    return saved


def download_dmsp_matches(
    bm_patch_paths: Sequence[Path],
    dmsp_out_dir: Path,
    temp_dir: Path,
    max_workers: int = 4,
) -> List[Path]:
    dmsp_out_dir.mkdir(parents=True, exist_ok=True)
    temp_dir.mkdir(parents=True, exist_ok=True)
    s3 = boto3.client("s3", config=Config(signature_version=UNSIGNED))
    bucket_name = "globalnightlight"
    saved_paths: List[Path] = []
    with concurrent.futures.ThreadPoolExecutor(max_workers=max_workers) as executor:
        futures = []
        for path in bm_patch_paths:
            patch_temp = temp_dir / path.stem
            patch_temp.mkdir(parents=True, exist_ok=True)
            futures.append(
                executor.submit(
                    parallel_process_bm_patch,
                    path,
                    s3,
                    bucket_name,
                    patch_temp,
                    dmsp_out_dir,
                )
            )
        for future in concurrent.futures.as_completed(futures):
            saved_paths.extend(future.result())
    shutil.rmtree(temp_dir, ignore_errors=True)
    return saved_paths


def create_pair_manifest(bm_dir: Path, dmsp_dir: Path, manifest_path: Path) -> pd.DataFrame:
    bm_files = {path.stem: path for path in bm_dir.glob("*.tif")}
    rows = []
    pattern = re.compile(
        r"^(?P<f_number>F\d+)_.+_corr_(?P<corr>-?\d+(?:\.\d+)?)_match_(?P<bm_key>BM_patch_.+)$"
    )
    for dmsp_path in dmsp_dir.glob("*.tif"):
        match = pattern.match(dmsp_path.stem)
        if not match:
            continue
        bm_key = match.group("bm_key")
        if bm_key in bm_files:
            rows.append(
                {
                    "bm_patch": str(bm_files[bm_key]),
                    "dmsp_patch": str(dmsp_path),
                    "f_number": match.group("f_number"),
                    "correlation": float(match.group("corr")),
                }
            )
    manifest = pd.DataFrame(rows)
    if not manifest.empty:
        manifest_path.parent.mkdir(parents=True, exist_ok=True)
        manifest.to_csv(manifest_path, index=False)
        LOGGER.info("Wrote manifest to %s", manifest_path)
    return manifest


def parse_args(argv: Sequence[str] | None = None) -> argparse.Namespace:
    parser = argparse.ArgumentParser(description="Download paired BM/DMSP GeoTIFFs")
    parser.add_argument("--patch-size", type=int, default=DEFAULT_PATCH_SIZE, help="Patch size in pixels")
    parser.add_argument("--samples-per-bin", type=int, default=200, help="Number of LandScan samples per population bin")
    parser.add_argument("--max-workers", type=int, default=4, help="Parallel workers for downloads")
    parser.add_argument("--locations-csv", type=Path, default=DEFAULT_LOCATIONS_CSV, help="CSV of locations to process")
    parser.add_argument("--manifest", type=Path, default=DEFAULT_MANIFEST, help="Output CSV manifest for BM/DMSP pairs")
    parser.add_argument(
        "--skip-sampling",
        action="store_true",
        help="Use the existing locations CSV instead of regenerating samples",
    )
    parser.add_argument(
        "--sampling-seed",
        type=int,
        default=2024,
        help="Random seed used when drawing LandScan samples",
    )
    parser.add_argument(
        "--countries",
        nargs="+",
        help="Optional list of country names to constrain LandScan sampling",
    )
    parser.add_argument(
        "--country-column",
        type=str,
        help="Shapefile column to use when matching country names",
    )
    parser.add_argument(
        "--collection-id",
        type=str,
        default=DEFAULT_COLLECTION_ID,
        help="NASA CMR collection concept ID",
    )
    parser.add_argument(
        "--date-seed",
        type=int,
        default=13492,
        help="Random seed used when assigning DMSP acquisition dates",
    )
    return parser.parse_args(argv)


def main(argv: Sequence[str] | None = None) -> None:
    logging.basicConfig(level=logging.INFO, format="%(asctime)s - %(levelname)s - %(message)s")
    args = parse_args(argv)

    if args.skip_sampling and not args.locations_csv.exists():
        raise FileNotFoundError(f"--skip-sampling provided but {args.locations_csv} does not exist")

    if args.skip_sampling:
        if args.countries:
            LOGGER.warning("--countries ignored because --skip-sampling was provided")
        df = pd.read_csv(args.locations_csv)
    else:
        df = sample_landscan_population(
            samples_per_bin=args.samples_per_bin,
            random_seed=args.sampling_seed,
            output_csv=args.locations_csv,
            countries=args.countries,
            country_column=args.country_column,
        )

    dmsp_dates = list_dmsp_dates()
    df = assign_random_dates(df, dmsp_dates, seed=args.date_seed)
    sample_list = df[["Longitude", "Latitude", "date"]].to_dict(orient="records")

    token = load_nasa_token()
    bm_patches = process_samples_parallel(
        sample_list=sample_list,
        patch_size_pix=args.patch_size,
        collection_id=args.collection_id,
        token=token,
        tile_shapefile_path=DEFAULT_TILE_SHAPEFILE,
        output_folder=BM_OUTPUT_DIR,
        temp_folder=Path("temp_dl"),
        max_workers=args.max_workers,
    )

    dmsp_patches = download_dmsp_matches(
        bm_patch_paths=bm_patches,
        dmsp_out_dir=DMSP_OUTPUT_DIR,
        temp_dir=Path("DMSP_Raw_Temp"),
        max_workers=args.max_workers,
    )

    LOGGER.info("Downloaded %s BM patches and %s DMSP patches", len(bm_patches), len(dmsp_patches))
    manifest = create_pair_manifest(BM_OUTPUT_DIR, DMSP_OUTPUT_DIR, args.manifest)

    manifest_df = manifest
    if args.manifest.exists():
        try:
            manifest_df = pd.read_csv(args.manifest)
        except pd.errors.EmptyDataError:
            manifest_df = pd.DataFrame()

    expected_bm: set[str] = set()
    expected_dmsp: set[str] = set()
    if "bm_patch" in manifest_df.columns:
        expected_bm = {
            Path(path).name
            for path in manifest_df["bm_patch"].dropna().astype(str)
        }
    if "dmsp_patch" in manifest_df.columns:
        expected_dmsp = {
            Path(path).name
            for path in manifest_df["dmsp_patch"].dropna().astype(str)
        }

    def iter_rasters(directory: Path) -> Iterable[Path]:
        seen: set[Path] = set()
        for pattern in ("*.tif", "*.TIF"):
            for path in directory.glob(pattern):
                if path not in seen:
                    seen.add(path)
                    yield path

    bm_removed = 0
    if BM_OUTPUT_DIR.exists():
        for bm_path in iter_rasters(BM_OUTPUT_DIR):
<<<<<<< HEAD
=======
    expected_bm: set[str] = set()
    expected_dmsp: set[str] = set()
    if "bm_patch" in manifest.columns:
        expected_bm = {Path(path).name for path in manifest["bm_patch"].dropna()}
    if "dmsp_patch" in manifest.columns:
        expected_dmsp = {Path(path).name for path in manifest["dmsp_patch"].dropna()}

    bm_removed = 0
    if BM_OUTPUT_DIR.exists():
        for bm_path in BM_OUTPUT_DIR.glob("*.tif"):
>>>>>>> 7b546599
            if bm_path.name not in expected_bm:
                bm_path.unlink(missing_ok=True)
                bm_removed += 1

    dmsp_removed = 0
    if DMSP_OUTPUT_DIR.exists():
<<<<<<< HEAD
        for dmsp_path in iter_rasters(DMSP_OUTPUT_DIR):
=======
        for dmsp_path in DMSP_OUTPUT_DIR.glob("*.tif"):
>>>>>>> 7b546599
            if dmsp_path.name not in expected_dmsp:
                dmsp_path.unlink(missing_ok=True)
                dmsp_removed += 1

    if bm_removed or dmsp_removed:
        LOGGER.info(
            "Removed %s unmatched BM rasters and %s unmatched DMSP rasters", bm_removed, dmsp_removed
        )
    else:
        LOGGER.info("No unmatched BM or DMSP rasters were removed")

    create_pair_manifest(BM_OUTPUT_DIR, DMSP_OUTPUT_DIR, args.manifest)


if __name__ == "__main__":
    main()<|MERGE_RESOLUTION|>--- conflicted
+++ resolved
@@ -964,8 +964,6 @@
     bm_removed = 0
     if BM_OUTPUT_DIR.exists():
         for bm_path in iter_rasters(BM_OUTPUT_DIR):
-<<<<<<< HEAD
-=======
     expected_bm: set[str] = set()
     expected_dmsp: set[str] = set()
     if "bm_patch" in manifest.columns:
@@ -976,18 +974,14 @@
     bm_removed = 0
     if BM_OUTPUT_DIR.exists():
         for bm_path in BM_OUTPUT_DIR.glob("*.tif"):
->>>>>>> 7b546599
             if bm_path.name not in expected_bm:
                 bm_path.unlink(missing_ok=True)
                 bm_removed += 1
 
     dmsp_removed = 0
     if DMSP_OUTPUT_DIR.exists():
-<<<<<<< HEAD
         for dmsp_path in iter_rasters(DMSP_OUTPUT_DIR):
-=======
         for dmsp_path in DMSP_OUTPUT_DIR.glob("*.tif"):
->>>>>>> 7b546599
             if dmsp_path.name not in expected_dmsp:
                 dmsp_path.unlink(missing_ok=True)
                 dmsp_removed += 1
